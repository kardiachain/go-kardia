/*
 *  Copyright 2018 KardiaChain
 *  This file is part of the go-kardia library.
 *
 *  The go-kardia library is free software: you can redistribute it and/or modify
 *  it under the terms of the GNU Lesser General Public License as published by
 *  the Free Software Foundation, either version 3 of the License, or
 *  (at your option) any later version.
 *
 *  The go-kardia library is distributed in the hope that it will be useful,
 *  but WITHOUT ANY WARRANTY; without even the implied warranty of
 *  MERCHANTABILITY or FITNESS FOR A PARTICULAR PURPOSE. See the
 *  GNU Lesser General Public License for more details.
 *
 *  You should have received a copy of the GNU Lesser General Public License
 *  along with the go-kardia library. If not, see <http://www.gnu.org/licenses/>.
 */

package blockchain

import (
	"errors"
	"fmt"
	"math"
	"math/big"

	"github.com/kardiachain/go-kardia/configs"
	"github.com/kardiachain/go-kardia/kai/state"
	"github.com/kardiachain/go-kardia/kvm"
	"github.com/kardiachain/go-kardia/lib/common"
	"github.com/kardiachain/go-kardia/lib/crypto"
	"github.com/kardiachain/go-kardia/lib/log"
	vm "github.com/kardiachain/go-kardia/mainchain/kvm"
	"github.com/kardiachain/go-kardia/types"
)

var (

	// ErrNonceTooHigh is returned if the nonce of a transaction is higher than the
	// next one expected based on the local chain.
	ErrNonceTooHigh = errors.New("nonce too high")

	errInsufficientBalanceForGas = errors.New("insufficient balance to pay for gas")
)

// StateProcessor is a basic Processor, which takes care of transitioning
// state from one point to another.
//
// StateProcessor implements Processor.
type StateProcessor struct {
	logger log.Logger
	bc     *BlockChain // Canonical block chain
}

// NewStateProcessor initialises a new StateProcessor.
func NewStateProcessor(logger log.Logger, bc *BlockChain) *StateProcessor {
	return &StateProcessor{
		logger: logger,
		bc:     bc,
	}
}

// Process processes the state changes according to the Kardia rules by running
// the transaction messages using the statedb.
//
// Process returns the receipts and logs accumulated during the process and
// returns the amount of gas that was used in the process. If any of the
// transactions failed to execute due to insufficient gas it will return an error.
func (p *StateProcessor) Process(block *types.Block, statedb *state.StateDB, cfg kvm.Config) (types.Receipts, []*types.Log, uint64, error) {
	var (
		receipts types.Receipts
		usedGas  = new(uint64)
		header   = block.Header()
		allLogs  []*types.Log
		gp       = new(types.GasPool).AddGas(block.GasLimit())
	)
	// Iterate over and process the individual transactions
	for i, tx := range block.Transactions() {
		statedb.Prepare(tx.Hash(), block.Hash(), i)
		receipt, _, err := ApplyTransaction(p.logger, p.bc, gp, statedb, header, tx, usedGas, cfg)
		if err != nil {
			return nil, nil, 0, err
		}
		receipts = append(receipts, receipt)
		allLogs = append(allLogs, receipt.Logs...)
	}

	return receipts, allLogs, *usedGas, nil
}

// ApplyTransaction attempts to apply a transaction to the given state database
// and uses the input parameters for its environment. It returns the receipt
// for the transaction, gas used and an error if the transaction failed,
// indicating the block was invalid.
<<<<<<< HEAD
func ApplyTransaction(logger log.Logger, bc vm.ChainContext, gp *GasPool, statedb *state.StateDB, header *types.Header, tx *types.Transaction, usedGas *uint64, cfg kvm.Config) (*types.Receipt, uint64, error) {
	msg, err := tx.AsMessage(types.HomesteadSigner{})
=======
func ApplyTransaction(logger log.Logger, bc vm.ChainContext, gp *types.GasPool, statedb *state.StateDB, header *types.Header, tx *types.Transaction, usedGas *uint64, cfg kvm.Config) (*types.Receipt, uint64, error) {
	msg, err := tx.AsMessage()
>>>>>>> 342dd449
	if err != nil {
		return nil, 0, err
	}
	logger.Trace("Apply transaction", "hash", tx.Hash().Hex(), "nonce", msg.Nonce(), "from", msg.From().Hex())
	// Create a new context to be used in the KVM environment
	context := vm.NewKVMContext(msg, header, bc)
	// Create a new environment which holds all relevant information
	// about the transaction and calling mechanisms.
	vmenv := kvm.NewKVM(context, statedb, cfg)
	// Apply the transaction to the current state (included in the env)
	_, gas, failed, err := ApplyMessage(vmenv, msg, gp)
	if err != nil {
		return nil, 0, err
	}
	// Update the state with pending changes
	var root []byte
	statedb.Finalise(true)
	*usedGas += gas

	// Create a new receipt for the transaction, storing the intermediate root and gas used by the tx,
	// we're passing whether the root touch-delete accounts.
	receipt := types.NewReceipt(root, failed, *usedGas)
	receipt.TxHash = tx.Hash()
	receipt.GasUsed = gas
	// if the transaction created a contract, store the creation address in the receipt.
	if msg.To() == nil {
		receipt.ContractAddress = crypto.CreateAddress(vmenv.Context.Origin, tx.Nonce())
	}
	// Set the receipt logs and create a bloom for filtering
	receipt.Logs = statedb.GetLogs(tx.Hash())
	receipt.Bloom = types.CreateBloom(types.Receipts{receipt})

	return receipt, gas, err
}

/*
The State Transitioning Model
A state transition is a change made when a transaction is applied to the current world state
The state transitioning model does all all the necessary work to work out a valid new state root.
1) Nonce handling
2) Pre pay gas
3) Create a new state object if the recipient is \0*32
4) Value transfer
== If contract creation ==
  4a) Attempt to run transaction data
  4b) If valid, use result as code for the new state object
== end ==
5) Run Script section
6) Derive new state root
*/
type StateTransition struct {
	gp         *types.GasPool
	msg        Message
	gas        uint64
	gasPrice   *big.Int
	initialGas uint64
	value      *big.Int
	data       []byte
	state      kvm.StateDB
	vm         *kvm.KVM
}

// Message represents a message sent to a contract.
type Message interface {
	From() common.Address
	To() *common.Address

	GasPrice() *big.Int
	Gas() uint64
	Value() *big.Int

	Nonce() uint64
	CheckNonce() bool
	Data() []byte
}

// IntrinsicGas computes the 'intrinsic gas' for a message with the given data.
func IntrinsicGas(data []byte, contractCreation bool) (uint64, error) {
	// Set the starting gas for the raw transaction
	var gas uint64
	if contractCreation {
		gas = configs.TxGasContractCreation
	} else {
		gas = configs.TxGas
	}
	// Bump the required gas by the amount of transactional data
	if len(data) > 0 {
		// Zero and non-zero bytes are priced differently
		var nz uint64
		for _, byt := range data {
			if byt != 0 {
				nz++
			}
		}
		// Make sure we don't exceed uint64 for all data combinations
		if (math.MaxUint64-gas)/configs.TxDataNonZeroGas < nz {
			return 0, kvm.ErrOutOfGas
		}
		gas += nz * configs.TxDataNonZeroGas

		z := uint64(len(data)) - nz
		if (math.MaxUint64-gas)/configs.TxDataZeroGas < z {
			return 0, kvm.ErrOutOfGas
		}
		gas += z * configs.TxDataZeroGas
	}
	return gas, nil
}

// NewStateTransition initialises and returns a new state transition object.
func NewStateTransition(vm *kvm.KVM, msg Message, gp *types.GasPool) *StateTransition {
	return &StateTransition{
		gp:       gp,
		vm:       vm,
		msg:      msg,
		gasPrice: msg.GasPrice(),
		value:    msg.Value(),
		data:     msg.Data(),
		state:    vm.StateDB,
	}
}

// ApplyMessage computes the new state by applying the given message
// against the old state within the environment.
//
// ApplyMessage returns the bytes returned by any KVM execution (if it took place),
// the gas used (which includes gas refunds) and an error if it failed. An error always
// indicates a core error meaning that the message would always fail for that particular
// state and would never be accepted within a block.
func ApplyMessage(vm *kvm.KVM, msg Message, gp *types.GasPool) ([]byte, uint64, bool, error) {
	return NewStateTransition(vm, msg, gp).TransitionDb()
}

// to returns the recipient of the message.
func (st *StateTransition) to() common.Address {
	if st.msg == nil || st.msg.To() == nil /* contract creation */ {
		return common.Address{}
	}
	return *st.msg.To()
}

func (st *StateTransition) useGas(amount uint64) error {
	if st.gas < amount {
		return kvm.ErrOutOfGas
	}
	st.gas -= amount

	return nil
}

func (st *StateTransition) buyGas() error {
	mgval := new(big.Int).Mul(new(big.Int).SetUint64(st.msg.Gas()), st.gasPrice)
	if st.state.GetBalance(st.msg.From()).Cmp(mgval) < 0 {
		return errInsufficientBalanceForGas
	}
	if err := st.gp.SubGas(st.msg.Gas()); err != nil {
		return err
	}
	st.gas += st.msg.Gas()

	st.initialGas = st.msg.Gas()
	st.state.SubBalance(st.msg.From(), mgval)
	return nil
}

func (st *StateTransition) preCheck() error {
	// Make sure this transaction's nonce is correct.
	if st.msg.CheckNonce() {
		nonce := st.state.GetNonce(st.msg.From())
		// FIXME(kiendn): nonce does not need to check too high, it can be depended on what user input
		// as long as nonce is not less than or equals current state then it wil be fined.

		//if nonce < st.msg.Nonce() {
		//	return ErrNonceTooHigh
		//} else
		if nonce > st.msg.Nonce() {
			//return tx_pool.ErrNonceTooLow
			return fmt.Errorf("nonce too low - current nonce is %v sender %v sender's nonce %v", nonce, st.msg.From().Hex(), st.msg.Nonce())
		}
	}
	return st.buyGas()
}

// TransitionDb will transition the state by applying the current message and
// returning the result including the the used gas. It returns an error if it
// failed. An error indicates a consensus issue.
func (st *StateTransition) TransitionDb() (ret []byte, usedGas uint64, failed bool, err error) {
	if err = st.preCheck(); err != nil {
		return
	}
	msg := st.msg
	sender := kvm.AccountRef(msg.From())
	contractCreation := msg.To() == nil

	// Pay intrinsic gas
	gas, err := IntrinsicGas(st.data, contractCreation)
	if err != nil {
		return nil, 0, false, err
	}
	if err = st.useGas(gas); err != nil {
		return nil, 0, false, err
	}

	var (
		vm = st.vm
		// vm errors do not effect consensus and are therefore
		// not assigned to err, except for insufficient balance
		// error.
		vmerr error
	)
	if contractCreation {
		ret, _, st.gas, vmerr = vm.Create(sender, st.data, st.gas, st.value)
	} else {
		// Increment the nonce for the next transaction
		//st.state.SetNonce(msg.From(), st.state.GetNonce(sender.Address())+1)

		// FIXME(kiendn): set current state to msg nonce input from transaction instead auto increment +1
		st.state.SetNonce(msg.From(), msg.Nonce())
		ret, st.gas, vmerr = vm.Call(sender, st.to(), st.data, st.gas, st.value)
	}
	if vmerr != nil {
		log.Error("VM returned with error", "err", vmerr)
		// The only possible consensus-error would be if there wasn't
		// sufficient balance to make the transfer happen. The first
		// balance transfer may never fail.
		if vmerr == kvm.ErrInsufficientBalance {
			return nil, 0, false, vmerr
		}
	}

	// If IsZeroFee is true then refund all gas that sender spend in current transaction
	if st.vm.GetVmConfig().IsZeroFee {
		st.refundGas(true) // refundAll
	} else {
		st.refundGas(false) // !refundAll
		st.state.AddBalance(st.vm.Coinbase, new(big.Int).Mul(new(big.Int).SetUint64(st.gasUsed()), st.gasPrice))
	}

	return ret, st.gasUsed(), vmerr != nil, err
}

func (st *StateTransition) refundGas(refundAll bool) {
	if refundAll {
		st.gas = st.initialGas
	} else {
		// Apply refund counter, capped to half of the used gas.
		refund := st.gasUsed() / 2
		if refund > st.state.GetRefund() {
			refund = st.state.GetRefund()
		}
		st.gas += refund
	}
	// Return KAI for remaining gas, exchanged at the original rate.
	remaining := new(big.Int).Mul(new(big.Int).SetUint64(st.gas), st.gasPrice)
	st.state.AddBalance(st.msg.From(), remaining)

	// Also return remaining gas to the block gas counter so it is
	// available for the next transaction.
	st.gp.AddGas(st.gas)
}

// gasUsed returns the amount of gas used up by the state transition.
func (st *StateTransition) gasUsed() uint64 {
	return st.initialGas - st.gas
}<|MERGE_RESOLUTION|>--- conflicted
+++ resolved
@@ -92,13 +92,8 @@
 // and uses the input parameters for its environment. It returns the receipt
 // for the transaction, gas used and an error if the transaction failed,
 // indicating the block was invalid.
-<<<<<<< HEAD
-func ApplyTransaction(logger log.Logger, bc vm.ChainContext, gp *GasPool, statedb *state.StateDB, header *types.Header, tx *types.Transaction, usedGas *uint64, cfg kvm.Config) (*types.Receipt, uint64, error) {
+func ApplyTransaction(logger log.Logger, bc vm.ChainContext, gp *types.GasPool, statedb *state.StateDB, header *types.Header, tx *types.Transaction, usedGas *uint64, cfg kvm.Config) (*types.Receipt, uint64, error) {
 	msg, err := tx.AsMessage(types.HomesteadSigner{})
-=======
-func ApplyTransaction(logger log.Logger, bc vm.ChainContext, gp *types.GasPool, statedb *state.StateDB, header *types.Header, tx *types.Transaction, usedGas *uint64, cfg kvm.Config) (*types.Receipt, uint64, error) {
-	msg, err := tx.AsMessage()
->>>>>>> 342dd449
 	if err != nil {
 		return nil, 0, err
 	}
