--- conflicted
+++ resolved
@@ -126,15 +126,12 @@
 		return nil, err
 	}
 
-<<<<<<< HEAD
 	logger.Info("Setup staking utils...")
 	staking, err := staking.NewSmcStakingnUtil()
 	if err != nil {
 		return nil, err
 	}
 
-=======
->>>>>>> f4884009
 	evPool, err := evidence.NewPool(ctx.StateDB, kaiDb.DB(), kai.blockchain)
 	if err != nil {
 		return nil, err
