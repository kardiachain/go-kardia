/*
 *  Copyright 2018 KardiaChain
 *  This file is part of the go-kardia library.
 *
 *  The go-kardia library is free software: you can redistribute it and/or modify
 *  it under the terms of the GNU Lesser General Public License as published by
 *  the Free Software Foundation, either version 3 of the License, or
 *  (at your option) any later version.
 *
 *  The go-kardia library is distributed in the hope that it will be useful,
 *  but WITHOUT ANY WARRANTY; without even the implied warranty of
 *  MERCHANTABILITY or FITNESS FOR A PARTICULAR PURPOSE. See the
 *  GNU Lesser General Public License for more details.
 *
 *  You should have received a copy of the GNU Lesser General Public License
 *  along with the go-kardia library. If not, see <http://www.gnu.org/licenses/>.
 */

package tx_pool

import (
	"errors"
	"fmt"
	"math/big"
	"sort"
	"sync"
	"time"

	"github.com/kardiachain/go-kardia/configs"
	"github.com/kardiachain/go-kardia/kai/events"
	"github.com/kardiachain/go-kardia/kai/state"
	kaidb "github.com/kardiachain/go-kardia/kai/storage"
	"github.com/kardiachain/go-kardia/lib/common"
	"github.com/kardiachain/go-kardia/lib/event"
	"github.com/kardiachain/go-kardia/lib/log"
	"github.com/kardiachain/go-kardia/types"
)

const (
	// chainHeadChanSize is the size of channel listening to ChainHeadEvent.
	chainHeadChanSize = 10
)

var (
	// ErrInvalidSender is returned if the transaction contains an invalid signature.
	ErrInvalidSender = errors.New("invalid sender")
)

// blockChain provides the state of blockchain and current gas limit to do
// some pre checks in tx pool and event subscribers.
type blockChain interface {
	CurrentBlock() *types.Block
	GetBlock(hash common.Hash, number uint64) *types.Block
	StateAt(root common.Hash) (*state.StateDB, error)
	DB() kaidb.Database
	SubscribeChainHeadEvent(ch chan<- events.ChainHeadEvent) event.Subscription
}

// TxPoolConfig are the configuration parameters of the transaction pool.
type TxPoolConfig struct {
	NoLocals  bool          // Whether local transaction handling should be disabled
	GlobalSlots  uint64 // Maximum number of executable transaction slots for all accounts
	GlobalQueue  uint64 // Maximum number of non-executable transaction slots for all accounts
	NumberOfWorkers int
	WorkerCap       int
	BlockSize       int
}

// DefaultTxPoolConfig contains the default configurations for the transaction
// pool.
var DefaultTxPoolConfig = TxPoolConfig{
	GlobalSlots:  4096,
	GlobalQueue:  1024,
}

// GetDefaultTxPoolConfig returns default txPoolConfig with given dir path
func GetDefaultTxPoolConfig(path string) *TxPoolConfig {
	conf := DefaultTxPoolConfig
	return &conf
}

// TxPool contains all currently known transactions. Transactions
// enter the pool when they are received from the network or submitted
// locally. They exit the pool when they are included in the blockchain.
//
// The pool separates processable transactions (which can be applied to the
// current state) and future transactions. Transactions move between those
// two states over time as they are received and processed.
type TxPool struct {
	logger log.Logger

	config       TxPoolConfig
	chainconfig  *configs.ChainConfig
	chain        blockChain
	gasPrice     *big.Int
	txFeed       event.Feed
	scope        event.SubscriptionScope

	// 2 channels: workerCh and pendingCh
	txsCh       chan []interface{}
	pendingCh   chan []interface{}
	allCh       chan []interface{}
	precheckCh  chan []interface{}

	chainHeadCh  chan events.ChainHeadEvent
	chainHeadSub event.Subscription
	mu           sync.RWMutex

	numberOfWorkers int
	workerCap       int

	currentState *state.StateDB      // Current state in the blockchain head
	pendingState *state.ManagedState // Pending state tracking virtual nonces
	addressState map[common.Address]uint64 // address state will cache current state of addresses with the latest nonce

	currentMaxGas uint64 // Current gas limit for transaction caps
	totalPendingGas uint64

	journal *txJournal  // Journal of local transaction to back up to disk

	pendingSize uint // pendingSize is a counter, increased when adding new txs, decreased when remove txs
	pending  map[common.Address]types.Transactions   // All currently processable transactions
	all      *common.Set                        // All transactions to allow lookups
	promotableQueue *common.Set

	wg sync.WaitGroup // for shutdown sync
}

// NewTxPool creates a new transaction pool to gather, sort and filter inbound
// transactions from the network.
func NewTxPool(logger log.Logger, config TxPoolConfig, chainconfig *configs.ChainConfig, chain blockChain) *TxPool {
	// Create the transaction pool with its initial settings
	pool := &TxPool{
		logger:      logger,
		config:      config,
		chainconfig: chainconfig,
		chain:       chain,
		pending:     make(map[common.Address]types.Transactions),
		all:         common.NewSet(int64(config.GlobalQueue)),
		promotableQueue: common.NewSet(100000),
		addressState: make(map[common.Address]uint64),
		chainHeadCh: make(chan events.ChainHeadEvent, chainHeadChanSize),
		totalPendingGas: uint64(0),
		txsCh: make(chan []interface{}, 100),
		pendingCh: make(chan []interface{}),
		allCh: make(chan []interface{}),
		precheckCh: make(chan []interface{}),
		numberOfWorkers: config.NumberOfWorkers,
		workerCap: config.WorkerCap,
		pendingSize: 0,
	}
	//pool.priced = newTxPricedList(logger, pool.all)
	pool.reset(nil, chain.CurrentBlock().Header())

	// Subscribe events from blockchain
	pool.chainHeadSub = pool.chain.SubscribeChainHeadEvent(pool.chainHeadCh)

	// Start the event loop and return
	go pool.loop()

	return pool
}

// loop is the transaction pool's main event loop, waiting for and reacting to
// outside blockchain events as well as for various reporting and transaction
// eviction events.
func (pool *TxPool) loop() {
	// Track the previous head headers for transaction reorgs
	head := pool.chain.CurrentBlock()

	collectTicker := time.NewTicker(2000 * time.Millisecond)
	//cleanUpTicker := time.NewTicker(5 * time.Minute)

	// Keep waiting for and reacting to the various events
	for {
		select {
		// Handle ChainHeadEvent
		case ev := <-pool.chainHeadCh:
			go pool.reset(head.Header(), ev.Block.Header())
		// Be unsubscribed due to system stopped
		case <-pool.chainHeadSub.Err():
			return
		//case txs := <-pool.pendingCh:
		//	pool.handlePendingTxs(txs)
		//case txs := <-pool.precheckCh:
		//	go pool.validateTxs(txs)
		case <-collectTicker.C:
			go pool.collectTxs()
		//case <-cleanUpTicker.C:
		//	pool.cleanUp()
		}
	}
}

func (pool *TxPool) collectTxs() {
<<<<<<< HEAD
	for {
		for i := 0; i < pool.numberOfWorkers; i++ {
			go pool.work(i, <-pool.txsCh)
		}
	}
}

func (pool *TxPool) work(index int, txs []interface{}) {
	go pool.AddRemotes(txs)
}

=======
	for i := 0; i < pool.numberOfWorkers; i++ {
		go pool.work(i, <-pool.txsCh)
	}
}

func (pool *TxPool) work(index int, txs []interface{}) {
	go pool.AddRemotes(txs)
}

>>>>>>> f9d82ac1
func (pool *TxPool) IsFull() (bool, int64) {
	pendingSize := pool.PendingSize()
	return int64(pendingSize) >= int64(pool.config.GlobalSlots), int64(pendingSize)
}

func (pool *TxPool) AddTxs(txs []interface{}) {
	//pool.precheckCh<-txs
	if len(txs) > 0 {
		to := pool.workerCap
		if len(txs) < to {
			to = len(txs)
		}
		pool.txsCh <- txs[0:to]
		go pool.AddTxs(txs[to:])
	}
}

func (pool *TxPool) validateTxs(txs []interface{}) {
	//if len(txs) > 0 {
	//	to := pool.workerCap
	//	if len(txs) < to {
	//		to = len(txs)
	//	}
	//	pool.txsCh <- txs[0:to]
	//	go pool.validateTxs(txs[to:])
	//}
}

func (pool *TxPool) ResetWorker(workers int, cap int) {
	pool.numberOfWorkers = workers
	pool.workerCap = cap
}

// ClearPending is used to clear pending data. Note: this function is only for testing only
func (pool *TxPool) ClearPending() {
	pool.pending = make(map[common.Address]types.Transactions)
	pool.pendingSize = 0
}

// lockedReset is a wrapper around reset to allow calling it in a thread safe
// manner. This method is only ever used in the tester!
func (pool *TxPool) lockedReset(oldHead, newHead *types.Header) {
	pool.mu.Lock()
	defer pool.mu.Unlock()

	pool.reset(oldHead, newHead)
}

// reset retrieves the current state of the blockchain and ensures the content
// of the transaction pool is valid with regard to the chain state.
func (pool *TxPool) reset(oldHead, newHead *types.Header) {
	// Initialize the internal state to the current head
	currentBlock := pool.chain.CurrentBlock()
	//if newHead == nil {
	//	newHead = currentBlock.Header() // Special case during testing
	//}

	//statedb, err := pool.chain.StateAt(newHead.Root)
	//pool.logger.Info("TxPool reset state to new head block", "height", newHead.Height, "root", newHead.Root)
	//if err != nil {
	//	pool.logger.Error("Failed to reset txpool state", "err", err)
	//	return
	//}
	//pool.mu.Lock()
	//pool.pendingState = state.ManageState(statedb)
	//pool.mu.Unlock()

	pool.RemoveTxs(currentBlock.Transactions())
	go pool.saveTxs(currentBlock.Transactions())

	// remove current block's txs from pending
	//pool.RemoveTxs(txs)
	//if _, err := pool.Pending(0, false); err != nil {
	//	pool.logger.Error("error while remove invalid txs from reset", "err", err)
	//}
}

// Stop terminates the transaction pool.
func (pool *TxPool) Stop() {
	// Unsubscribe all subscriptions registered from txpool
	pool.scope.Close()

	// Unsubscribe subscriptions registered from blockchain
	pool.chainHeadSub.Unsubscribe()
	pool.wg.Wait()
	pool.logger.Info("Transaction pool stopped")
}

// SubscribeNewTxsEvent registers a subscription of NewTxsEvent and
// starts sending event to the given channel.
func (pool *TxPool) SubscribeNewTxsEvent(ch chan<- events.NewTxsEvent) event.Subscription {
	return pool.scope.Track(pool.txFeed.Subscribe(ch))
}

// GasPrice returns the current gas price enforced by the transaction pool.
func (pool *TxPool) GasPrice() *big.Int {
	pool.mu.RLock()
	defer pool.mu.RUnlock()

	return new(big.Int).Set(pool.gasPrice)
}

// State returns the virtual managed state of the transaction pool.
func (pool *TxPool) State() *state.ManagedState {
	pool.mu.RLock()
	defer pool.mu.RUnlock()

	return pool.pendingState
}

//func (pool *TxPool) CurrentState() *state.StateDB {
//	return pool.currentState
//}

func (pool *TxPool) pendingValidation(tx *types.Transaction) error {
	_, err := types.Sender(tx)
	if err != nil {
		return ErrInvalidSender
	}
	// Ensure the transaction adheres to nonce ordering
	//currentState := pool.currentState
	//senderNonce := currentState.GetNonce(from)
	//if senderNonce > tx.Nonce() {
	//	return fmt.Errorf("nonce too low expected %v found %v", senderNonce, tx.Nonce())
	//}
	//if pool.currentState.GetBalance(from).Cmp(tx.Cost()) < 0 {
	//	pool.logger.Error("Bad txn cost", "balance", pool.currentState.GetBalance(from), "cost", tx.Cost(), "from", from)
	//	return ErrInsufficientFunds
	//}
	// TODO: this can be moved to execute transactions step or may not need
	//readTimeStart := getTime()
	//if t, _, _, _ := chaindb.ReadTransaction(pool.chain.DB(), tx.Hash()); t != nil {
	//	errs[i] =  fmt.Errorf("known transaction: %x", tx.Hash())
	//}
	return nil
}

func (pool *TxPool) ProposeTransactions() types.Transactions {
	txs, _ := pool.Pending(pool.config.BlockSize, true)
	return txs
}

func getTime() int64 {
	return time.Now().UnixNano() / int64(time.Millisecond)
}

// Pending retrieves all currently processable transactions, groupped by origin
// account and sorted by nonce. The returned transaction set is a copy and can be
// freely modified by calling code.
//func (pool *TxPool) Pending(limit int, removeResult bool) (types.Transactions, error) {
//
//	//pool.mu.Lock()
//	//defer pool.mu.Unlock()
//
//	startTime := getTime()
//	pending := make(types.Transactions, 0)
//	removedTxs := make(TxInterfaceByNonce, 0)
//	results := make(TxInterfaceByNonce, 0)
//
//	// get pending list
//	pendingList := TxInterfaceByNonce(pool.pending.List())
//	count := 0
//
//	// sort pending list
//	sort.Sort(pendingList)
//
//	for _, pendingTx := range pendingList {
//		if limit > 0 && count == limit {
//			break
//		}
//		tx := pendingTx.(*types.Transaction)
//
//		// Heuristic limit, reject transactions over 32KB to prevent DOS attacks
//		if tx.Size() > 32*1024 || tx.Value().Sign() < 0 || pool.all.Has(tx.Hash()) {
//			removedTxs = append(removedTxs, pendingTx)
//			continue
//		}
//
//		pending = append(pending, tx)
//		if removeResult {
//			results = append(results, pendingTx)
//		}
//		count++
//	}
//
//	if len(removedTxs) > 0 {
//		go pool.pending.Remove(removedTxs...)
//	}
//
//	if len(results) > 0 {
//		go pool.pending.Remove(results...)
//	}
//	endTime := getTime()
//	pool.logger.Error("get pending txs", "txs", len(pending), "total time", endTime-startTime, "limit", limit)
//	return pending, nil
//}
func (pool *TxPool) Pending(limit int, removeResult bool) (types.Transactions, error) {

	pool.mu.Lock()
	defer pool.mu.Unlock()

	startTime := getTime()
	pending := make(types.Transactions, 0)
	addedTx := make(map[common.Hash]struct{})

	// get pending list
	promotableAddresses := pool.promotableQueue.List()

	// loop through pending
	for _, addrInterface := range promotableAddresses {

		if len(pending) >= limit {
			break
		}

		addr := addrInterface.(common.Address)
		txs := pool.pending[addr]

		if len(txs) > 0 {
			// latest txs must be the highest nonce
			// update addressState here
			pool.addressState[addr] = txs[len(txs)-1].Nonce()
			for _, tx := range txs {

				if _, ok := addedTx[tx.Hash()]; ok {
					continue
				}

				if pool.all.Has(tx.Hash()) {
					continue
				}

				pending = append(pending, tx)
				addedTx[tx.Hash()] = struct{}{}
			}
			// delete all txs in address if removeResult is true
			if removeResult {
				delete(pool.pending, addr)
				pool.pendingSize -= uint(len(txs))
			}
		}

		// remove addr from queue
		pool.promotableQueue.Remove(addrInterface)
	}
	// sort pending list
	endTime := getTime()
	pool.logger.Error("get pending txs", "txs", len(pending), "total time", endTime-startTime, "limit", limit)
	return pending, nil
}

// validateTx checks whether a transaction is valid according to the consensus
// rules and adheres to some heuristic limits of the local node (price and size).
func (pool *TxPool) ValidateTx(tx *types.Transaction) (*common.Address, error) {

	// check sender and duplicated pending tx
	sender, err := pool.getSender(tx)
	if err != nil {
		return nil, err
	}

	if pool.pending[*sender] != nil && uint64(len(pool.pending[*sender])) >= pool.config.GlobalSlots {
		return nil, fmt.Errorf("%v has reached its limit %v/%v", sender.Hex(), len(pool.pending[*sender]), pool.config.GlobalSlots)
	}

	if tx.Nonce() <= pool.addressState[*sender] && pool.addressState[*sender] > 0 {
		return nil, fmt.Errorf("invalid nonce with sender %v %v <= %v", sender.Hex(), tx.Nonce(), pool.addressState[*sender])
	}

	// if tx has been added into db then reject it
	if pool.all.Has(tx.Hash()) {
		return nil, fmt.Errorf("transaction %v existed", tx.Hash().Hex())
	}

	return sender, nil
}

// add validates a transaction and inserts it into the non-executable queue for
// later pending promotion and execution. If the transaction is a replacement for
// an already pending or queued one, it overwrites the previous and returns this
// so outer code doesn't uselessly call promote.
//
// If a newly added transaction is marked as local, its sending account will be
// whitelisted, preventing any associated transaction from being dropped out of
// the pool due to pricing constraints.
func (pool *TxPool) add(tx *types.Transaction) (bool, error) {
	if _, err := pool.ValidateTx(tx); err != nil {
		return false, err
	}
	return true, nil
}


// AddLocal enqueues a single transaction into the pool if it is valid, marking
// the sender as a local one in the mean time, ensuring it goes around the local
// pricing constraints.
func (pool *TxPool) AddLocal(tx *types.Transaction) error {
	if err := pool.addTx(tx); err != nil {
		return err
	}
	_, err := types.Sender(tx)
	if err != nil {
		return ErrInvalidSender
	}

	//pool.all.Add(tx.Hash())
	//pool.pending.Add(tx)
	go pool.txFeed.Send(events.NewTxsEvent{Txs: []*types.Transaction{tx}})
	return nil
}

func (pool *TxPool) getSender(tx *types.Transaction) (*common.Address, error) {
	sender, err := types.Sender(tx)
	if err != nil {
		return nil, ErrInvalidSender
	}
	return &sender, nil
}

// AddRemote enqueues a single transaction into the pool if it is valid. If the
// sender is not among the locally tracked ones, full pricing constraints will
// apply.
func (pool *TxPool) AddRemote(tx *types.Transaction) error {
	if err := pool.addTx(tx); err != nil {
		return err
	}
	_, err := types.Sender(tx)
	if err != nil {
		return ErrInvalidSender
	}

	//pool.all.Add(tx.Hash())
	//pool.pending.Add(tx)
	go pool.txFeed.Send(events.NewTxsEvent{Txs: []*types.Transaction{tx}})
	return nil
}

// AddLocals enqueues a batch of transactions into the pool if they are valid,
// marking the senders as a local ones in the mean time, ensuring they go around
// the local pricing constraints.
func (pool *TxPool) AddLocals(txs []*types.Transaction) error {
	//return pool.addTxs(txs, !pool.config.NoLocals)
	return nil
}

// AddRemotes enqueues a batch of transactions into the pool if they are valid.
// If the senders are not among the locally tracked ones, full pricing constraints
// will apply.
func (pool *TxPool) AddRemotes(txs []interface{}) {
	pool.addTxs(txs)
}

// addTx enqueues a single transaction into the pool if it is valid.
func (pool *TxPool) addTx(tx *types.Transaction) error {

	// Try to inject the transaction and update any state
	sender, err := pool.ValidateTx(tx)
	if err != nil {
		return err
	}

	pendingTxs := pool.pending[*sender]
	if pendingTxs == nil {
		pendingTxs = make(types.Transactions, 0)
	}

	pendingTxs = append(pendingTxs, tx)
	sort.Sort(types.TxByNonce(pendingTxs))
	pool.pending[*sender] = pendingTxs

	// add sender to queue if it does not exist in queue
	if !pool.promotableQueue.Has(*sender) {
		pool.promotableQueue.Add(*sender)
	}

	pool.pendingSize++

	return nil
}

// addTxs attempts to queue a batch of transactions if they are valid.
func (pool *TxPool) addTxs(txs []interface{}) {
	pool.mu.Lock()
	promoted := make([]*types.Transaction, 0)
	addedTx := make(map[common.Hash]struct{})
	for _, txInterface := range txs {
		if txInterface == nil {
			continue
		}
		tx := txInterface.(*types.Transaction)

		if _, ok := addedTx[tx.Hash()]; ok {
			continue
		}

		// validate and add tx to pool
		if err := pool.addTx(tx); err == nil {
			promoted = append(promoted, tx)
			addedTx[tx.Hash()] = struct{}{}
		}
	}
	pool.mu.Unlock()

	if len(promoted) > 0 {
		go pool.txFeed.Send(events.NewTxsEvent{Txs: promoted})
	}
}

func (pool *TxPool) CachedTxs() *common.Set {
	return pool.all
}

func (pool *TxPool) saveTxs(txs []*types.Transaction) {
	if len(txs) > 0 {
		hashes := make([]interface{}, len(txs))
		for i, tx := range txs {
			hashes[i] = tx.Hash()
		}
		go pool.all.Add(hashes...)
	}
}

// RemoveTx removes transactions from pending queue.
// This function is mainly for caller in blockchain/consensus to directly remove committed txs.
//
<<<<<<< HEAD

=======
>>>>>>> f9d82ac1
func (pool *TxPool) RemoveTxs(txs types.Transactions) {

	pool.mu.Lock()
	defer pool.mu.Unlock()

	pool.logger.Trace("Removing Txs from pending", "txs", len(txs))
	startTime := getTime()
	for _, tx := range txs {
		sender, _ := pool.getSender(tx)
		pendings := pool.pending[*sender]

		if pendings != nil && len(pendings) > 0 {
			newTxs := make(types.Transactions, 0)
			for _, pending := range pendings {
				if pending.Nonce() != tx.Nonce() {
					newTxs = append(newTxs, pending)
				} else {
					pool.pendingSize -= 1
				}
			}
			pool.pending[*sender] = newTxs
		}
	}
	diff := getTime() - startTime
	pool.logger.Trace("total time to finish removing txs from pending", "time", diff)
}

func (pool *TxPool) cleanUp() {
	pool.mu.Lock()
	defer pool.mu.Unlock()

	for addr, txs := range pool.pending {
		newTxs := make(types.Transactions, 0)
		if len(txs) > 0 {
			for _, tx := range txs {
				if !pool.all.Has(tx.Hash()) {
					newTxs = append(newTxs, tx)
				}
			}
		}
		pool.pending[addr] = newTxs
	}
}

func (pool *TxPool) PendingSize() int {
	//return int(pool.pendingSize)
	pool.mu.RLock()
	defer pool.mu.RUnlock()

	count := 0
	for _, txs := range pool.pending {
		count += len(txs)
	}
	return count
}

func (pool *TxPool) GetPendingData() *types.Transactions {
	txs := make(types.Transactions, 0)
	for _, pendings := range pool.pending {
		txs = append(txs, pendings...)
	}
	return &txs
}

// TxInterfaceByNonce implements the sort interface to allow sorting a list of transactions (in interface)
// by their nonces. This is usually only useful for sorting transactions from a
// single account, otherwise a nonce comparison doesn't make much sense.
type TxInterfaceByNonce []interface{}
func (s TxInterfaceByNonce) Len() int           { return len(s) }
func (s TxInterfaceByNonce) Less(i, j int) bool {
	return s[i].(*types.Transaction).Nonce() < s[j].(*types.Transaction).Nonce()
}
func (s TxInterfaceByNonce) Swap(i, j int)      { s[i], s[j] = s[j], s[i] }<|MERGE_RESOLUTION|>--- conflicted
+++ resolved
@@ -193,11 +193,8 @@
 }
 
 func (pool *TxPool) collectTxs() {
-<<<<<<< HEAD
-	for {
-		for i := 0; i < pool.numberOfWorkers; i++ {
-			go pool.work(i, <-pool.txsCh)
-		}
+	for i := 0; i < pool.numberOfWorkers; i++ {
+		go pool.work(i, <-pool.txsCh)
 	}
 }
 
@@ -205,17 +202,6 @@
 	go pool.AddRemotes(txs)
 }
 
-=======
-	for i := 0; i < pool.numberOfWorkers; i++ {
-		go pool.work(i, <-pool.txsCh)
-	}
-}
-
-func (pool *TxPool) work(index int, txs []interface{}) {
-	go pool.AddRemotes(txs)
-}
-
->>>>>>> f9d82ac1
 func (pool *TxPool) IsFull() (bool, int64) {
 	pendingSize := pool.PendingSize()
 	return int64(pendingSize) >= int64(pool.config.GlobalSlots), int64(pendingSize)
@@ -641,10 +627,6 @@
 // RemoveTx removes transactions from pending queue.
 // This function is mainly for caller in blockchain/consensus to directly remove committed txs.
 //
-<<<<<<< HEAD
-
-=======
->>>>>>> f9d82ac1
 func (pool *TxPool) RemoveTxs(txs types.Transactions) {
 
 	pool.mu.Lock()
