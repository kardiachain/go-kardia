// Copyright 2015 The go-ethereum Authors
// This file is part of the go-ethereum library.
//
// The go-ethereum library is free software: you can redistribute it and/or modify
// it under the terms of the GNU Lesser General Public License as published by
// the Free Software Foundation, either version 3 of the License, or
// (at your option) any later version.
//
// The go-ethereum library is distributed in the hope that it will be useful,
// but WITHOUT ANY WARRANTY; without even the implied warranty of
// MERCHANTABILITY or FITNESS FOR A PARTICULAR PURPOSE. See the
// GNU Lesser General Public License for more details.
//
// You should have received a copy of the GNU Lesser General Public License
// along with the go-ethereum library. If not, see <http://www.gnu.org/licenses/>.

package kvm

import (
	"github.com/holiman/uint256"
	"golang.org/x/crypto/sha3"

	"github.com/kardiachain/go-kardiamain/configs"
	"github.com/kardiachain/go-kardiamain/lib/common"
	"github.com/kardiachain/go-kardiamain/types"
<<<<<<< HEAD
)

var (
	ErrWriteProtection       = errors.New("kvm: write protection")
	ErrReturnDataOutOfBounds = errors.New("kvm: return data out of bounds")
	ErrExecutionReverted     = errors.New("kvm: execution reverted")
	ErrMaxCodeSizeExceeded   = errors.New("kvm: max code size exceeded")
	ErrInvalidJump           = errors.New("kvm: invalid jump destination")
=======
>>>>>>> ebdb7b24
)

func opAdd(pc *uint64, kvm *KVM, callContext *callCtx) ([]byte, error) {
	x, y := callContext.stack.pop(), callContext.stack.peek()
	y.Add(&x, y)
	return nil, nil
}

func opSub(pc *uint64, kvm *KVM, callContext *callCtx) ([]byte, error) {
	x, y := callContext.stack.pop(), callContext.stack.peek()
	y.Sub(&x, y)
	return nil, nil
}

func opMul(pc *uint64, kvm *KVM, callContext *callCtx) ([]byte, error) {
	x, y := callContext.stack.pop(), callContext.stack.peek()
	y.Mul(&x, y)
	return nil, nil
}

func opDiv(pc *uint64, kvm *KVM, callContext *callCtx) ([]byte, error) {
	x, y := callContext.stack.pop(), callContext.stack.peek()
	y.Div(&x, y)
	return nil, nil
}

func opSdiv(pc *uint64, kvm *KVM, callContext *callCtx) ([]byte, error) {
	x, y := callContext.stack.pop(), callContext.stack.peek()
	y.SDiv(&x, y)
	return nil, nil
}

func opMod(pc *uint64, kvm *KVM, callContext *callCtx) ([]byte, error) {
	x, y := callContext.stack.pop(), callContext.stack.peek()
	y.Mod(&x, y)
	return nil, nil
}

func opSmod(pc *uint64, kvm *KVM, callContext *callCtx) ([]byte, error) {
	x, y := callContext.stack.pop(), callContext.stack.peek()
	y.SMod(&x, y)
	return nil, nil
}

func opExp(pc *uint64, kvm *KVM, callContext *callCtx) ([]byte, error) {
	base, exponent := callContext.stack.pop(), callContext.stack.peek()
	exponent.Exp(&base, exponent)
	return nil, nil
}

func opSignExtend(pc *uint64, kvm *KVM, callContext *callCtx) ([]byte, error) {
	back, num := callContext.stack.pop(), callContext.stack.peek()
	num.ExtendSign(num, &back)
	return nil, nil
}

func opNot(pc *uint64, kvm *KVM, callContext *callCtx) ([]byte, error) {
	x := callContext.stack.peek()
	x.Not(x)
	return nil, nil
}

func opLt(pc *uint64, kvm *KVM, callContext *callCtx) ([]byte, error) {
	x, y := callContext.stack.pop(), callContext.stack.peek()
	if x.Lt(y) {
		y.SetOne()
	} else {
		y.Clear()
	}
	return nil, nil
}

func opGt(pc *uint64, kvm *KVM, callContext *callCtx) ([]byte, error) {
	x, y := callContext.stack.pop(), callContext.stack.peek()
	if x.Gt(y) {
		y.SetOne()
	} else {
		y.Clear()
	}
	return nil, nil
}

func opSlt(pc *uint64, kvm *KVM, callContext *callCtx) ([]byte, error) {
	x, y := callContext.stack.pop(), callContext.stack.peek()
	if x.Slt(y) {
		y.SetOne()
	} else {
		y.Clear()
	}
	return nil, nil
}

func opSgt(pc *uint64, kvm *KVM, callContext *callCtx) ([]byte, error) {
	x, y := callContext.stack.pop(), callContext.stack.peek()
	if x.Sgt(y) {
		y.SetOne()
	} else {
		y.Clear()
	}
	return nil, nil
}

func opEq(pc *uint64, kvm *KVM, callContext *callCtx) ([]byte, error) {
	x, y := callContext.stack.pop(), callContext.stack.peek()
	if x.Eq(y) {
		y.SetOne()
	} else {
		y.Clear()
	}
	return nil, nil
}

func opIszero(pc *uint64, kvm *KVM, callContext *callCtx) ([]byte, error) {
	x := callContext.stack.peek()
	if x.IsZero() {
		x.SetOne()
	} else {
		x.Clear()
	}
	return nil, nil
}

func opAnd(pc *uint64, kvm *KVM, callContext *callCtx) ([]byte, error) {
	x, y := callContext.stack.pop(), callContext.stack.peek()
	y.And(&x, y)
	return nil, nil
}

func opOr(pc *uint64, kvm *KVM, callContext *callCtx) ([]byte, error) {
	x, y := callContext.stack.pop(), callContext.stack.peek()
	y.Or(&x, y)
	return nil, nil
}

func opXor(pc *uint64, kvm *KVM, callContext *callCtx) ([]byte, error) {
	x, y := callContext.stack.pop(), callContext.stack.peek()
	y.Xor(&x, y)
	return nil, nil
}

func opByte(pc *uint64, kvm *KVM, callContext *callCtx) ([]byte, error) {
	th, val := callContext.stack.pop(), callContext.stack.peek()
	val.Byte(&th)
	return nil, nil
}

func opAddmod(pc *uint64, kvm *KVM, callContext *callCtx) ([]byte, error) {
	x, y, z := callContext.stack.pop(), callContext.stack.pop(), callContext.stack.peek()
	if z.IsZero() {
		z.Clear()
	} else {
		z.AddMod(&x, &y, z)
	}
	return nil, nil
}

func opMulmod(pc *uint64, kvm *KVM, callContext *callCtx) ([]byte, error) {
	x, y, z := callContext.stack.pop(), callContext.stack.pop(), callContext.stack.peek()
	z.MulMod(&x, &y, z)
	return nil, nil
}

// opSHL implements Shift Left
// The SHL instruction (shift left) pops 2 values from the stack, first arg1 and then arg2,
// and pushes on the stack arg2 shifted to the left by arg1 number of bits.
func opSHL(pc *uint64, kvm *KVM, callContext *callCtx) ([]byte, error) {
	// Note, second operand is left in the stack; accumulate result into it, and no need to push it afterwards
	shift, value := callContext.stack.pop(), callContext.stack.peek()
	if shift.LtUint64(256) {
		value.Lsh(value, uint(shift.Uint64()))
	} else {
		value.Clear()
	}
	return nil, nil
}

// opSHR implements Logical Shift Right
// The SHR instruction (logical shift right) pops 2 values from the stack, first arg1 and then arg2,
// and pushes on the stack arg2 shifted to the right by arg1 number of bits with zero fill.
func opSHR(pc *uint64, kvm *KVM, callContext *callCtx) ([]byte, error) {
	// Note, second operand is left in the stack; accumulate result into it, and no need to push it afterwards
	shift, value := callContext.stack.pop(), callContext.stack.peek()
	if shift.LtUint64(256) {
		value.Rsh(value, uint(shift.Uint64()))
	} else {
		value.Clear()
	}
	return nil, nil
}

// opSAR implements Arithmetic Shift Right
// The SAR instruction (arithmetic shift right) pops 2 values from the stack, first arg1 and then arg2,
// and pushes on the stack arg2 shifted to the right by arg1 number of bits with sign extension.
func opSAR(pc *uint64, kvm *KVM, callContext *callCtx) ([]byte, error) {
	shift, value := callContext.stack.pop(), callContext.stack.peek()
	if shift.GtUint64(256) {
		if value.Sign() >= 0 {
			value.Clear()
		} else {
			// Max negative shift: all bits set
			value.SetAllOne()
		}
		return nil, nil
	}
	n := uint(shift.Uint64())
	value.SRsh(value, n)
	return nil, nil
}

func opSha3(pc *uint64, kvm *KVM, callContext *callCtx) ([]byte, error) {
	offset, size := callContext.stack.pop(), callContext.stack.peek()
	data := callContext.memory.GetPtr(int64(offset.Uint64()), int64(size.Uint64()))

	if kvm.interpreter.hasher == nil {
		kvm.interpreter.hasher = sha3.NewLegacyKeccak256().(keccakState)
	} else {
		kvm.interpreter.hasher.Reset()
	}
	kvm.interpreter.hasher.Write(data)
	kvm.interpreter.hasher.Read(kvm.interpreter.hasherBuf[:])

	if kvm.vmConfig.EnablePreimageRecording {
		kvm.StateDB.AddPreimage(kvm.interpreter.hasherBuf, data)
	}
	size.SetBytes(kvm.interpreter.hasherBuf[:])
	return nil, nil
}

func opAddress(pc *uint64, kvm *KVM, callContext *callCtx) ([]byte, error) {
	callContext.stack.push(new(uint256.Int).SetBytes(callContext.contract.Address().Bytes()))
	return nil, nil
}

func opBalance(pc *uint64, kvm *KVM, callContext *callCtx) ([]byte, error) {
	slot := callContext.stack.peek()
	address := common.Address(slot.Bytes20())
	slot.SetFromBig(kvm.StateDB.GetBalance(address))
	return nil, nil
}

func opOrigin(pc *uint64, kvm *KVM, callContext *callCtx) ([]byte, error) {
	callContext.stack.push(new(uint256.Int).SetBytes(kvm.Origin.Bytes()))
	return nil, nil
}

func opCaller(pc *uint64, kvm *KVM, callContext *callCtx) ([]byte, error) {
	callContext.stack.push(new(uint256.Int).SetBytes(callContext.contract.Caller().Bytes()))
	return nil, nil
}

func opCallValue(pc *uint64, kvm *KVM, callContext *callCtx) ([]byte, error) {
	v, _ := uint256.FromBig(callContext.contract.value)
	callContext.stack.push(v)
	return nil, nil
}

func opCallDataLoad(pc *uint64, kvm *KVM, callContext *callCtx) ([]byte, error) {
	x := callContext.stack.peek()
	if offset, overflow := x.Uint64WithOverflow(); !overflow {
		data := getData(callContext.contract.Input, offset, 32)
		x.SetBytes(data)
	} else {
		x.Clear()
	}
	return nil, nil
}

func opCallDataSize(pc *uint64, kvm *KVM, callContext *callCtx) ([]byte, error) {
	callContext.stack.push(new(uint256.Int).SetUint64(uint64(len(callContext.contract.Input))))
	return nil, nil
}

func opCallDataCopy(pc *uint64, kvm *KVM, callContext *callCtx) ([]byte, error) {
	var (
		memOffset  = callContext.stack.pop()
		dataOffset = callContext.stack.pop()
		length     = callContext.stack.pop()
	)
	dataOffset64, overflow := dataOffset.Uint64WithOverflow()
	if overflow {
		dataOffset64 = 0xffffffffffffffff
	}
	// These values are checked for overflow during gas cost calculation
	memOffset64 := memOffset.Uint64()
	length64 := length.Uint64()
	callContext.memory.Set(memOffset64, length64, getData(callContext.contract.Input, dataOffset64, length64))

	return nil, nil
}

func opReturnDataSize(pc *uint64, kvm *KVM, callContext *callCtx) ([]byte, error) {
	callContext.stack.push(new(uint256.Int).SetUint64(uint64(len(kvm.interpreter.returnData))))
	return nil, nil
}

func opReturnDataCopy(pc *uint64, kvm *KVM, callContext *callCtx) ([]byte, error) {
	var (
		memOffset  = callContext.stack.pop()
		dataOffset = callContext.stack.pop()
		length     = callContext.stack.pop()
	)

	offset64, overflow := dataOffset.Uint64WithOverflow()
	if overflow {
		return nil, ErrReturnDataOutOfBounds
	}
	// we can reuse dataOffset now (aliasing it for clarity)
	var end = dataOffset
	end.Add(&dataOffset, &length)
	end64, overflow := end.Uint64WithOverflow()
	if overflow || uint64(len(kvm.interpreter.returnData)) < end64 {
		return nil, ErrReturnDataOutOfBounds
	}
	callContext.memory.Set(memOffset.Uint64(), length.Uint64(), kvm.interpreter.returnData[offset64:end64])
	return nil, nil
}

func opExtCodeSize(pc *uint64, kvm *KVM, callContext *callCtx) ([]byte, error) {
	slot := callContext.stack.peek()
	slot.SetUint64(uint64(kvm.StateDB.GetCodeSize(common.Address(slot.Bytes20()))))
	return nil, nil
}

func opCodeSize(pc *uint64, kvm *KVM, callContext *callCtx) ([]byte, error) {
	l := new(uint256.Int)
	l.SetUint64(uint64(len(callContext.contract.Code)))
	callContext.stack.push(l)
	return nil, nil
}

func opCodeCopy(pc *uint64, kvm *KVM, callContext *callCtx) ([]byte, error) {
	var (
		memOffset  = callContext.stack.pop()
		codeOffset = callContext.stack.pop()
		length     = callContext.stack.pop()
	)
	uint64CodeOffset, overflow := codeOffset.Uint64WithOverflow()
	if overflow {
		uint64CodeOffset = 0xffffffffffffffff
	}
	codeCopy := getData(callContext.contract.Code, uint64CodeOffset, length.Uint64())
	callContext.memory.Set(memOffset.Uint64(), length.Uint64(), codeCopy)
	return nil, nil
}

func opExtCodeCopy(pc *uint64, kvm *KVM, callContext *callCtx) ([]byte, error) {
	var (
		stack      = callContext.stack
		a          = stack.pop()
		memOffset  = stack.pop()
		codeOffset = stack.pop()
		length     = stack.pop()
	)
	uint64CodeOffset, overflow := codeOffset.Uint64WithOverflow()
	if overflow {
		uint64CodeOffset = 0xffffffffffffffff
	}
	addr := common.Address(a.Bytes20())
	codeCopy := getData(kvm.StateDB.GetCode(addr), uint64CodeOffset, length.Uint64())
	callContext.memory.Set(memOffset.Uint64(), length.Uint64(), codeCopy)
	return nil, nil
}

// opExtCodeHash returns the code hash of a specified account.
// There are several cases when the function is called, while we can relay everything
// to `state.GetCodeHash` function to ensure the correctness.
//   (1) Caller tries to get the code hash of a normal contract account, state
// should return the relative code hash and set it as the result.
//
//   (2) Caller tries to get the code hash of a non-existent account, state should
// return common.Hash{} and zero will be set as the result.
//
//   (3) Caller tries to get the code hash for an account without contract code,
// state should return emptyCodeHash(0xc5d246...) as the result.
//
//   (4) Caller tries to get the code hash of a precompiled account, the result
// should be zero or emptyCodeHash.
//
// It is worth noting that in order to avoid unnecessary create and clean,
// all precompile accounts on default have been transferred 1 wei, so the return
// here should be emptyCodeHash.
// If the precompile account is not transferred any amount on a private or
// customized chain, the return value will be zero.
//
//   (5) Caller tries to get the code hash for an account which is marked as suicided
// in the current transaction, the code hash of this account should be returned.
//
//   (6) Caller tries to get the code hash for an account which is marked as deleted,
// this account should be regarded as a non-existent account and zero should be returned.
func opExtCodeHash(pc *uint64, kvm *KVM, callContext *callCtx) ([]byte, error) {
	slot := callContext.stack.peek()
	address := common.Address(slot.Bytes20())
	if kvm.StateDB.Empty(address) {
		slot.Clear()
	} else {
		slot.SetBytes(kvm.StateDB.GetCodeHash(address).Bytes())
	}
	return nil, nil
}

func opGasprice(pc *uint64, kvm *KVM, callContext *callCtx) ([]byte, error) {
	v, _ := uint256.FromBig(kvm.GasPrice)
	callContext.stack.push(v)
	return nil, nil
}

func opBlockhash(pc *uint64, kvm *KVM, callContext *callCtx) ([]byte, error) {
	num := callContext.stack.peek()
	num64, overflow := num.Uint64WithOverflow()
	if overflow {
		num.Clear()
		return nil, nil
	}
	var upper, lower uint64
	upper = kvm.BlockHeight.Uint64()
	if upper < 257 {
		lower = 0
	} else {
		lower = upper - 256
	}
	if num64 >= lower && num64 < upper {
		num.SetBytes(kvm.GetHash(num64).Bytes())
	} else {
		num.Clear()
	}
	return nil, nil
}

func opCoinbase(pc *uint64, kvm *KVM, callContext *callCtx) ([]byte, error) {
	callContext.stack.push(new(uint256.Int).SetBytes(kvm.Coinbase.Bytes()))
	return nil, nil
}

func opTimestamp(pc *uint64, kvm *KVM, callContext *callCtx) ([]byte, error) {
	v, _ := uint256.FromBig(kvm.Time)
	callContext.stack.push(v)
	return nil, nil
}

func opNumber(pc *uint64, kvm *KVM, callContext *callCtx) ([]byte, error) {
	v, _ := uint256.FromBig(kvm.BlockHeight)
	callContext.stack.push(v)
	return nil, nil
}

func opGasLimit(pc *uint64, kvm *KVM, callContext *callCtx) ([]byte, error) {
	callContext.stack.push(new(uint256.Int).SetUint64(kvm.GasLimit))
	return nil, nil
}

func opPop(pc *uint64, kvm *KVM, callContext *callCtx) ([]byte, error) {
	callContext.stack.pop()
	return nil, nil
}

func opMload(pc *uint64, kvm *KVM, callContext *callCtx) ([]byte, error) {
	v := callContext.stack.peek()
	offset := int64(v.Uint64())
	v.SetBytes(callContext.memory.GetPtr(offset, 32))
	return nil, nil
}

func opMstore(pc *uint64, kvm *KVM, callContext *callCtx) ([]byte, error) {
	// pop value of the stack
	mStart, val := callContext.stack.pop(), callContext.stack.pop()
	callContext.memory.Set32(mStart.Uint64(), &val)
	return nil, nil
}

func opMstore8(pc *uint64, kvm *KVM, callContext *callCtx) ([]byte, error) {
	off, val := callContext.stack.pop(), callContext.stack.pop()
	callContext.memory.store[off.Uint64()] = byte(val.Uint64())
	return nil, nil
}

func opSload(pc *uint64, kvm *KVM, callContext *callCtx) ([]byte, error) {
	loc := callContext.stack.peek()
	hash := common.Hash(loc.Bytes32())
	val := kvm.StateDB.GetState(callContext.contract.Address(), hash)
	loc.SetBytes(val.Bytes())
	return nil, nil
}

func opSstore(pc *uint64, kvm *KVM, callContext *callCtx) ([]byte, error) {
	loc := callContext.stack.pop()
	val := callContext.stack.pop()
	kvm.StateDB.SetState(callContext.contract.Address(),
		common.Hash(loc.Bytes32()), common.Hash(val.Bytes32()))
	return nil, nil
}

func opJump(pc *uint64, kvm *KVM, callContext *callCtx) ([]byte, error) {
	pos := callContext.stack.pop()
	if !callContext.contract.validJumpdest(&pos) {
		return nil, ErrInvalidJump
	}
	*pc = pos.Uint64()
	return nil, nil
}

func opJumpi(pc *uint64, kvm *KVM, callContext *callCtx) ([]byte, error) {
	pos, cond := callContext.stack.pop(), callContext.stack.pop()
	if !cond.IsZero() {
		if !callContext.contract.validJumpdest(&pos) {
			return nil, ErrInvalidJump
		}
		*pc = pos.Uint64()
	} else {
		*pc++
	}

	return nil, nil
}

func opJumpdest(pc *uint64, kvm *KVM, callContext *callCtx) ([]byte, error) {
	return nil, nil
}

func opBeginSub(pc *uint64, kvm *KVM, callContext *callCtx) ([]byte, error) {
	return nil, ErrInvalidSubroutineEntry
}

func opJumpSub(pc *uint64, kvm *KVM, callContext *callCtx) ([]byte, error) {
	if len(callContext.rstack.data) >= 1023 {
		return nil, ErrReturnStackExceeded
	}
	pos := callContext.stack.pop()
	if !pos.IsUint64() {
		return nil, ErrInvalidJump
	}
	posU64 := pos.Uint64()
	if !callContext.contract.validJumpSubdest(posU64) {
		return nil, ErrInvalidJump
	}
	callContext.rstack.push(uint32(*pc))
	*pc = posU64 + 1
	return nil, nil
}

func opReturnSub(pc *uint64, kvm *KVM, callContext *callCtx) ([]byte, error) {
	if len(callContext.rstack.data) == 0 {
		return nil, ErrInvalidRetsub
	}
	// Other than the check that the return stack is not empty, there is no
	// need to validate the pc from 'returns', since we only ever push valid
	//values onto it via jumpsub.
	*pc = uint64(callContext.rstack.pop()) + 1
	return nil, nil
}

func opPc(pc *uint64, kvm *KVM, callContext *callCtx) ([]byte, error) {
	callContext.stack.push(new(uint256.Int).SetUint64(*pc))
	return nil, nil
}

func opMsize(pc *uint64, kvm *KVM, callContext *callCtx) ([]byte, error) {
	callContext.stack.push(new(uint256.Int).SetUint64(uint64(callContext.memory.Len())))
	return nil, nil
}

func opGas(pc *uint64, kvm *KVM, callContext *callCtx) ([]byte, error) {
	callContext.stack.push(new(uint256.Int).SetUint64(callContext.contract.Gas))
	return nil, nil
}

func opCreate(pc *uint64, kvm *KVM, callContext *callCtx) ([]byte, error) {
	var (
		value        = callContext.stack.pop()
		offset, size = callContext.stack.pop(), callContext.stack.pop()
		input        = callContext.memory.GetCopy(int64(offset.Uint64()), int64(size.Uint64()))
		gas          = callContext.contract.Gas
	)
	// TODO: potentially use "all but one 64th" gas rule here
	gas -= gas / 64

	// reuse size int for stackvalue
	stackvalue := size

	callContext.contract.UseGas(gas)
	//TODO: use uint256.Int instead of converting with toBig()
	var bigVal = big0
	if !value.IsZero() {
		bigVal = value.ToBig()
	}

	res, addr, returnGas, suberr := kvm.Create(callContext.contract, input, gas, bigVal)
	// All returned errors including CodeStoreOutOfGasError are treated as error.
	// KVM run similar to EVM from Homestead ruleset.
	if suberr == ErrCodeStoreOutOfGas {
		stackvalue.Clear()
	} else if suberr != nil && suberr != ErrCodeStoreOutOfGas {
		stackvalue.Clear()
	} else {
		stackvalue.SetBytes(addr.Bytes())
	}

	callContext.stack.push(&stackvalue)
	callContext.contract.Gas += returnGas

	if suberr == ErrExecutionReverted {
		return res, nil
	}
	return nil, nil
}

func opCreate2(pc *uint64, kvm *KVM, callContext *callCtx) ([]byte, error) {
	var (
		endowment    = callContext.stack.pop()
		offset, size = callContext.stack.pop(), callContext.stack.pop()
		salt         = callContext.stack.pop()
		input        = callContext.memory.GetCopy(int64(offset.Uint64()), int64(size.Uint64()))
		gas          = callContext.contract.Gas
	)

	// TODO: potentially use  "all but one 64th" gas rule here
	// gas -= gas / 64
	callContext.contract.UseGas(gas)
	// reuse size int for stackvalue
	stackvalue := size
	//TODO: use uint256.Int instead of converting with toBig()
	bigEndowment := big0
	if !endowment.IsZero() {
		bigEndowment = endowment.ToBig()
	}
	res, addr, returnGas, suberr := kvm.Create2(callContext.contract, input, gas,
		bigEndowment, &salt)
	// Push item on the stack based on the returned error.
	if suberr != nil {
		stackvalue.Clear()
	} else {
		stackvalue.SetBytes(addr.Bytes())
	}
	callContext.stack.push(&stackvalue)
	callContext.contract.Gas += returnGas

	if suberr == ErrExecutionReverted {
		return res, nil
	}
	return nil, nil
}

func opCall(pc *uint64, kvm *KVM, callContext *callCtx) ([]byte, error) {
	stack := callContext.stack
	// Pop gas. The actual gas in interpreter.evm.callGasTemp.
	// We can use this as a temporary value
	temp := stack.pop()
	gas := kvm.callGasTemp
	// Pop other call parameters.
	addr, value, inOffset, inSize, retOffset, retSize := stack.pop(), stack.pop(), stack.pop(), stack.pop(), stack.pop(), stack.pop()
	toAddr := common.Address(addr.Bytes20())
	// Get the arguments from the memory.
	args := callContext.memory.GetPtr(int64(inOffset.Uint64()), int64(inSize.Uint64()))

	var bigVal = big0
	//TODO: use uint256.Int instead of converting with toBig()
	// By using big0 here, we save an alloc for the most common case (non-ether-transferring contract calls),
	// but it would make more sense to extend the usage of uint256.Int
	if !value.IsZero() {
		gas += configs.CallStipend
		bigVal = value.ToBig()
	}

	ret, returnGas, err := kvm.Call(callContext.contract, toAddr, args, gas, bigVal)

	if err != nil {
		temp.Clear()
	} else {
		temp.SetOne()
	}
	stack.push(&temp)
	if err == nil || err == ErrExecutionReverted {
		callContext.memory.Set(retOffset.Uint64(), retSize.Uint64(), ret)
	}
	callContext.contract.Gas += returnGas

	return ret, nil
}

func opCallCode(pc *uint64, kvm *KVM, callContext *callCtx) ([]byte, error) {
	// Pop gas. The actual gas is in interpreter.evm.callGasTemp.
	stack := callContext.stack
	// We use it as a temporary value
	temp := stack.pop()
	gas := kvm.callGasTemp
	// Pop other call parameters.
	addr, value, inOffset, inSize, retOffset, retSize := stack.pop(), stack.pop(), stack.pop(), stack.pop(), stack.pop(), stack.pop()
	toAddr := common.Address(addr.Bytes20())
	// Get arguments from the memory.
	args := callContext.memory.GetPtr(int64(inOffset.Uint64()), int64(inSize.Uint64()))

	//TODO: use uint256.Int instead of converting with toBig()
	var bigVal = big0
	if !value.IsZero() {
		gas += configs.CallStipend
		bigVal = value.ToBig()
	}

	ret, returnGas, err := kvm.CallCode(callContext.contract, toAddr, args, gas, bigVal)
	if err != nil {
		temp.Clear()
	} else {
		temp.SetOne()
	}
	stack.push(&temp)
	if err == nil || err == ErrExecutionReverted {
		callContext.memory.Set(retOffset.Uint64(), retSize.Uint64(), ret)
	}
	callContext.contract.Gas += returnGas

	return ret, nil
}

func opDelegateCall(pc *uint64, kvm *KVM, callContext *callCtx) ([]byte, error) {
	stack := callContext.stack
	// Pop gas. The actual gas is in interpreter.evm.callGasTemp.
	// We use it as a temporary value
	temp := stack.pop()
	gas := kvm.callGasTemp
	// Pop other call parameters.
	addr, inOffset, inSize, retOffset, retSize := stack.pop(), stack.pop(), stack.pop(), stack.pop(), stack.pop()
	toAddr := common.Address(addr.Bytes20())
	// Get arguments from the memory.
	args := callContext.memory.GetPtr(int64(inOffset.Uint64()), int64(inSize.Uint64()))

	ret, returnGas, err := kvm.DelegateCall(callContext.contract, toAddr, args, gas)
	if err != nil {
		temp.Clear()
	} else {
		temp.SetOne()
	}
	stack.push(&temp)
	if err == nil || err == ErrExecutionReverted {
		callContext.memory.Set(retOffset.Uint64(), retSize.Uint64(), ret)
	}
	callContext.contract.Gas += returnGas

	return ret, nil
}

func opStaticCall(pc *uint64, kvm *KVM, callContext *callCtx) ([]byte, error) {
	// Pop gas. The actual gas is in interpreter.evm.callGasTemp.
	stack := callContext.stack
	// We use it as a temporary value
	temp := stack.pop()
	gas := kvm.callGasTemp
	// Pop other call parameters.
	addr, inOffset, inSize, retOffset, retSize := stack.pop(), stack.pop(), stack.pop(), stack.pop(), stack.pop()
	toAddr := common.Address(addr.Bytes20())
	// Get arguments from the memory.
	args := callContext.memory.GetPtr(int64(inOffset.Uint64()), int64(inSize.Uint64()))

	ret, returnGas, err := kvm.StaticCall(callContext.contract, toAddr, args, gas)
	if err != nil {
		temp.Clear()
	} else {
		temp.SetOne()
	}
	stack.push(&temp)
	if err == nil || err == ErrExecutionReverted {
		callContext.memory.Set(retOffset.Uint64(), retSize.Uint64(), ret)
	}
	callContext.contract.Gas += returnGas

	return ret, nil
}

func opReturn(pc *uint64, kvm *KVM, callContext *callCtx) ([]byte, error) {
	offset, size := callContext.stack.pop(), callContext.stack.pop()
	ret := callContext.memory.GetPtr(int64(offset.Uint64()), int64(size.Uint64()))

	return ret, nil
}

func opRevert(pc *uint64, kvm *KVM, callContext *callCtx) ([]byte, error) {
	offset, size := callContext.stack.pop(), callContext.stack.pop()
	ret := callContext.memory.GetPtr(int64(offset.Uint64()), int64(size.Uint64()))

	return ret, nil
}

func opStop(pc *uint64, kvm *KVM, callContext *callCtx) ([]byte, error) {
	return nil, nil
}

func opSuicide(pc *uint64, kvm *KVM, callContext *callCtx) ([]byte, error) {
	beneficiary := callContext.stack.pop()
	balance := kvm.StateDB.GetBalance(callContext.contract.Address())
	kvm.StateDB.AddBalance(common.Address(beneficiary.Bytes20()), balance)
	kvm.StateDB.Suicide(callContext.contract.Address())
	return nil, nil
}

// NOT SUPPPORT ChainID yet
// opChainID implements CHAINID opcode
// func opChainID(pc *uint64, kvm *KVM, callContext *callCtx) ([]byte, error) {
// 	chainId, _ := uint256.FromBig(kvm.vmConfig.ChainID)
// 	callContext.stack.push(chainId)
// 	return nil, nil
// }

func opSelfBalance(pc *uint64, kvm *KVM, callContext *callCtx) ([]byte, error) {
	balance, _ := uint256.FromBig(kvm.StateDB.GetBalance(callContext.contract.Address()))
	callContext.stack.push(balance)
	return nil, nil
}

// make log instruction function
func makeLog(size int) executionFunc {
	return func(pc *uint64, kvm *KVM, callContext *callCtx) ([]byte, error) {
		topics := make([]common.Hash, size)
		stack := callContext.stack
		mStart, mSize := stack.pop(), stack.pop()
		for i := 0; i < size; i++ {
			addr := stack.pop()
			topics[i] = common.Hash(addr.Bytes32())
		}

		d := callContext.memory.GetCopy(int64(mStart.Uint64()), int64(mSize.Uint64()))
		kvm.StateDB.AddLog(&types.Log{
			Address: callContext.contract.Address(),
			Topics:  topics,
			Data:    d,
			// This is a non-consensus field, but assigned here because
			// core/state doesn't know the current block number.
			BlockHeight: kvm.BlockHeight.Uint64(),
		})

		return nil, nil
	}
}

// opPush1 is a specialized version of pushN
func opPush1(pc *uint64, kvm *KVM, callContext *callCtx) ([]byte, error) {
	var (
		codeLen = uint64(len(callContext.contract.Code))
		integer = new(uint256.Int)
	)
	*pc += 1
	if *pc < codeLen {
		callContext.stack.push(integer.SetUint64(uint64(callContext.contract.Code[*pc])))
	} else {
		callContext.stack.push(integer.Clear())
	}
	return nil, nil
}

// make push instruction function
func makePush(size uint64, pushByteSize int) executionFunc {
	return func(pc *uint64, kvm *KVM, callContext *callCtx) ([]byte, error) {
		codeLen := len(callContext.contract.Code)

		startMin := codeLen
		if int(*pc+1) < startMin {
			startMin = int(*pc + 1)
		}

		endMin := codeLen
		if startMin+pushByteSize < endMin {
			endMin = startMin + pushByteSize
		}

		integer := new(uint256.Int)
		callContext.stack.push(integer.SetBytes(common.RightPadBytes(
			callContext.contract.Code[startMin:endMin], pushByteSize)))

		*pc += size
		return nil, nil
	}
}

// make dup instruction function
func makeDup(size int64) executionFunc {
	return func(pc *uint64, kvm *KVM, callContext *callCtx) ([]byte, error) {
		callContext.stack.dup(int(size))
		return nil, nil
	}
}

// make swap instruction function
func makeSwap(size int64) executionFunc {
	// switch n + 1 otherwise n would be swapped with n
	size++
	return func(pc *uint64, kvm *KVM, callContext *callCtx) ([]byte, error) {
		callContext.stack.swap(int(size))
		return nil, nil
	}
}<|MERGE_RESOLUTION|>--- conflicted
+++ resolved
@@ -23,17 +23,6 @@
 	"github.com/kardiachain/go-kardiamain/configs"
 	"github.com/kardiachain/go-kardiamain/lib/common"
 	"github.com/kardiachain/go-kardiamain/types"
-<<<<<<< HEAD
-)
-
-var (
-	ErrWriteProtection       = errors.New("kvm: write protection")
-	ErrReturnDataOutOfBounds = errors.New("kvm: return data out of bounds")
-	ErrExecutionReverted     = errors.New("kvm: execution reverted")
-	ErrMaxCodeSizeExceeded   = errors.New("kvm: max code size exceeded")
-	ErrInvalidJump           = errors.New("kvm: invalid jump destination")
-=======
->>>>>>> ebdb7b24
 )
 
 func opAdd(pc *uint64, kvm *KVM, callContext *callCtx) ([]byte, error) {
