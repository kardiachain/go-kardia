--- conflicted
+++ resolved
@@ -92,16 +92,9 @@
 
 func testTwoOperandOp(t *testing.T, tests []TwoOperandTestcase, opFn executionFunc, name string) {
 	var (
-<<<<<<< HEAD
-		env    = NewKVM(Context{}, nil, nil, Config{})
-		stack  = newstack()
-		rstack = newReturnStack()
-		pc     = uint64(0)
-=======
 		env   = NewKVM(BlockContext{}, TxContext{}, nil, configs.TestChainConfig, Config{})
 		stack = newstack()
 		pc    = uint64(0)
->>>>>>> 556d70b6
 	)
 
 	for i, test := range tests {
@@ -137,16 +130,9 @@
 
 func TestAddMod(t *testing.T) {
 	var (
-<<<<<<< HEAD
-		env    = NewKVM(Context{}, nil, nil, Config{})
-		stack  = newstack()
-		rstack = newReturnStack()
-		pc     = uint64(0)
-=======
 		env   = NewKVM(BlockContext{}, TxContext{}, nil, configs.TestChainConfig, Config{})
 		stack = newstack()
 		pc    = uint64(0)
->>>>>>> 556d70b6
 	)
 	tests := []struct {
 		x        string
@@ -278,16 +264,9 @@
 // getResult is a convenience function to generate the expected values
 func getResult(args []*twoOperandParams, opFn executionFunc) []TwoOperandTestcase {
 	var (
-<<<<<<< HEAD
-		env    = NewKVM(Context{}, nil, nil, Config{})
-		stack  = newstack()
-		rstack = newReturnStack()
-		pc     = uint64(0)
-=======
 		env   = NewKVM(BlockContext{}, TxContext{}, nil, configs.TestChainConfig, Config{})
 		stack = newstack()
 		pc    = uint64(0)
->>>>>>> 556d70b6
 	)
 	result := make([]TwoOperandTestcase, len(args))
 	for i, param := range args {
@@ -333,14 +312,8 @@
 
 func opBenchmark(bench *testing.B, op executionFunc, args ...string) {
 	var (
-<<<<<<< HEAD
-		env    = NewKVM(Context{}, nil, nil, Config{})
-		stack  = newstack()
-		rstack = newReturnStack()
-=======
-		env   = NewKVM(BlockContext{}, TxContext{}, nil, configs.TestChainConfig, Config{})
-		stack = newstack()
->>>>>>> 556d70b6
+		env   = NewKVM(BlockContext{}, TxContext{}, nil, configs.TestChainConfig, Config{})
+		stack = newstack()
 	)
 	// convert args
 	byteArgs := make([][]byte, len(args))
@@ -570,16 +543,9 @@
 
 func TestOpMstore(t *testing.T) {
 	var (
-<<<<<<< HEAD
-		env    = NewKVM(Context{}, nil, nil, Config{})
-		stack  = newstack()
-		rstack = newReturnStack()
-		mem    = NewMemory()
-=======
 		env   = NewKVM(BlockContext{}, TxContext{}, nil, configs.TestChainConfig, Config{})
 		stack = newstack()
 		mem   = NewMemory()
->>>>>>> 556d70b6
 	)
 	mem.Resize(64)
 	pc := uint64(0)
@@ -598,16 +564,9 @@
 
 func BenchmarkOpMstore(bench *testing.B) {
 	var (
-<<<<<<< HEAD
-		env    = NewKVM(Context{}, nil, nil, Config{})
-		stack  = newstack()
-		rstack = newReturnStack()
-		mem    = NewMemory()
-=======
 		env   = NewKVM(BlockContext{}, TxContext{}, nil, configs.TestChainConfig, Config{})
 		stack = newstack()
 		mem   = NewMemory()
->>>>>>> 556d70b6
 	)
 	mem.Resize(64)
 	pc := uint64(0)
@@ -623,16 +582,9 @@
 
 func BenchmarkOpSHA3(bench *testing.B) {
 	var (
-<<<<<<< HEAD
-		env    = NewKVM(Context{}, nil, nil, Config{})
-		stack  = newstack()
-		rstack = newReturnStack()
-		mem    = NewMemory()
-=======
 		env   = NewKVM(BlockContext{}, TxContext{}, nil, configs.TestChainConfig, Config{})
 		stack = newstack()
 		mem   = NewMemory()
->>>>>>> 556d70b6
 	)
 	mem.Resize(32)
 	pc := uint64(0)
