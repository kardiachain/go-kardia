/*
 *  Copyright 2018 KardiaChain
 *  This file is part of the go-kardia library.
 *
 *  The go-kardia library is free software: you can redistribute it and/or modify
 *  it under the terms of the GNU Lesser General Public License as published by
 *  the Free Software Foundation, either version 3 of the License, or
 *  (at your option) any later version.
 *
 *  The go-kardia library is distributed in the hope that it will be useful,
 *  but WITHOUT ANY WARRANTY; without even the implied warranty of
 *  MERCHANTABILITY or FITNESS FOR A PARTICULAR PURPOSE. See the
 *  GNU Lesser General Public License for more details.
 *
 *  You should have received a copy of the GNU Lesser General Public License
 *  along with the go-kardia library. If not, see <http://www.gnu.org/licenses/>.
 */

/**
 *  Private Kardia Proxy is used for demonstrate how private chains share information to each other by asking and answer questions.
 */

package kardia

import (
	"crypto/ecdsa"
	"encoding/hex"
	"errors"
	"fmt"
	"math/big"
	"strings"

	"github.com/kardiachain/go-kardia/configs"
	"github.com/kardiachain/go-kardia/dualchain/event_pool"
	"github.com/kardiachain/go-kardia/kai/base"
	"github.com/kardiachain/go-kardia/kai/events"
	"github.com/kardiachain/go-kardia/lib/abi"
	"github.com/kardiachain/go-kardia/lib/common"
	"github.com/kardiachain/go-kardia/lib/crypto"
	"github.com/kardiachain/go-kardia/lib/event"
	"github.com/kardiachain/go-kardia/lib/log"
	"github.com/kardiachain/go-kardia/mainchain/tx_pool"
	"github.com/kardiachain/go-kardia/tool"
	"github.com/kardiachain/go-kardia/types"
)

const PRIVATE_KARDIA = "PRIVATE"

var ErrInsufficientCandidateRequestData = errors.New("insufficient candidate request data")
var ErrInsufficientCandidateResponseData = errors.New("insufficient candidate response data")
var ErrUnpackForwardRequestInfo = errors.New("error unpacking info forward request input")
var ErrUnpackForwardResponseInfo = errors.New("error unpacking info forward response input")
var errAbiNotFound = errors.New("ABI not found")

type KardiaForwardRequestInput struct {
	Email     string
	FromOrgID string
	ToOrgID   string
}

type KardiaForwardResponseInput struct {
	Email     string
	Response  string
	FromOrgID string
	ToOrgID   string
}

// Proxy of Kardia's chain to interface with dual's node, responsible for listening to the chain's
// new block and submiting Kardia's transaction.
type PrivateKardiaProxy struct {

	// name is name of proxy, or type that proxy connects to (eg: NEO, TRX, ETH, KARDIA)
	name   string
	logger log.Logger

	// Kardia's mainchain stuffs.
	kardiaBc     base.BaseBlockChain
	txPool       *tx_pool.TxPool
	chainHeadCh  chan events.ChainHeadEvent // Used to subscribe for new blocks.
	chainHeadSub event.Subscription

	// Dual blockchain related fields
	dualBc    base.BaseBlockChain
	eventPool *event_pool.Pool

	// The external blockchain that this dual node's interacting with.
	externalChain base.BlockChainAdapter

	// TODO(sontranrad@,namdoh@): Hard-coded, need to be cleaned up.
	smcAddress *common.Address
	smcABI     *abi.ABI
}

// PublishedEndpoint returns publishedEndpoint
func (p *PrivateKardiaProxy) PublishedEndpoint() string {
	return ""
}

// SubscribedEndpoint returns subscribedEndpoint
func (p *PrivateKardiaProxy) SubscribedEndpoint() string {
	return ""
}

// InternalChain returns internalChain which is internal proxy (eg:kardiaProxy)
func (p *PrivateKardiaProxy) InternalChain() base.BlockChainAdapter {
	return nil
}

func (p *PrivateKardiaProxy) ExternalChain() base.BlockChainAdapter {
	return p.externalChain
}

// DualEventPool returns dual's eventPool
func (p *PrivateKardiaProxy) DualEventPool() *event_pool.Pool {
	return p.eventPool
}

// KardiaTxPool returns Kardia Blockchain's tx pool
func (p *PrivateKardiaProxy) KardiaTxPool() *tx_pool.TxPool {
	return p.txPool
}

// DualBlockChain returns dual blockchain
func (p *PrivateKardiaProxy) DualBlockChain() base.BaseBlockChain {
	return p.dualBc
}

// KardiaBlockChain returns kardia blockchain
func (p *PrivateKardiaProxy) KardiaBlockChain() base.BaseBlockChain {
	return p.kardiaBc
}

func (p *PrivateKardiaProxy) Logger() log.Logger {
	return p.logger
}

func (p *PrivateKardiaProxy) Name() string {
	return p.name
}

func NewPrivateKardiaProxy(kardiaBc base.BaseBlockChain, txPool *tx_pool.TxPool, dualBc base.BaseBlockChain, dualEventPool *event_pool.Pool, smcAddr *common.Address, smcABIStr string) (*PrivateKardiaProxy, error) {
	var err error
	smcABI, err := abi.JSON(strings.NewReader(smcABIStr))
	if err != nil {
		return nil, err
	}

	// Create a specific logger for Kardia Proxy.
	logger := log.New()
	logger.AddTag(PRIVATE_KARDIA)

	processor := &PrivateKardiaProxy{
		name:        PRIVATE_KARDIA,
		kardiaBc:    kardiaBc,
		txPool:      txPool,
		dualBc:      dualBc,
		eventPool:   dualEventPool,
		chainHeadCh: make(chan events.ChainHeadEvent, 5),
		smcAddress:  smcAddr,
		smcABI:      &smcABI,
	}

	// Start subscription to blockchain head event.
	processor.chainHeadSub = kardiaBc.SubscribeChainHeadEvent(processor.chainHeadCh)

	return processor, nil
}

func (p *PrivateKardiaProxy) Init(kardiaBc base.BaseBlockChain, txPool *tx_pool.TxPool, dualBc base.BaseBlockChain, dualEventPool *event_pool.Pool, publishedEndpoint, subscribedEndpoint *string) error {
	// Create a specific logger for DUAL service.
	logger := log.New()
	logger.AddTag(PRIVATE_KARDIA)

	if publishedEndpoint == nil || subscribedEndpoint == nil {
		return fmt.Errorf("publishedEndpoint or subscribedEndpoint is empty")
	}
	p.name = PRIVATE_KARDIA
	p.logger = logger
	p.kardiaBc = kardiaBc
	p.txPool = txPool
	p.dualBc = dualBc
	p.eventPool = dualEventPool
	p.chainHeadCh = make(chan events.ChainHeadEvent, 5)
	return nil
}

func (p *PrivateKardiaProxy) SubmitTx(event *types.EventData) error {
<<<<<<< HEAD
	log.Error("Submit to Kardia", "value", event.Data.TxValue, "method", event.Data.TxMethod)
	var (
		tx  *types.Transaction
		err error
	)
	switch event.Data.TxMethod {
	case configs.PrivateChainRequestInfoFunction:
		// There is a request comes from external chain, we create a tx to forward it to Kardia candidate exchange smc
		tx, err = p.createTxFromExternalRequestData(event)
	case configs.PrivateChainCompleteRequestFunction:
		// There is a response comes from external chain, we create a tx to forward it to Kardia candidate exchange smc
		tx, err = p.createTxFromExternalResponseData(event)
	default:
		log.Error("Unsupported method", "method", event.Data.TxMethod)
		return configs.ErrUnsupportedMethod
	}
	if err != nil {
		log.Error("Fail to create Kardia's tx from DualEvent", "err", err)
		return configs.ErrCreateKardiaTx
	}
	err = p.txPool.AddLocal(tx)
	if err != nil {
		log.Error("Fail to add Kardia's tx", "error", err)
		return configs.ErrAddKardiaTx
	}
	log.Info("Submit Kardia's tx successfully", "txhash", tx.Hash().Hex())
=======
	//log.Error("Submit to Kardia", "value", event.Data.TxValue, "method", event.Data.TxMethod)
	//var (
	//	tx  *types.Transaction
	//	err error
	//)
	//switch event.Data.TxMethod {
	//case configs.PrivateChainRequestInfoFunction:
	//	// There is a request comes from external chain, we create a tx to forward it to Kardia candidate exchange smc
	//	tx, err = p.createTxFromExternalRequestData(event)
	//case configs.PrivateChainCompleteRequestFunction:
	//	// There is a response comes from external chain, we create a tx to forward it to Kardia candidate exchange smc
	//	tx, err = p.createTxFromExternalResponseData(event)
	//default:
	//	log.Error("Unsupported method", "method", event.Data.TxMethod)
	//	return configs.ErrUnsupportedMethod
	//}
	//if err != nil {
	//	log.Error("Fail to create Kardia's tx from DualEvent", "err", err)
	//	return configs.ErrCreateKardiaTx
	//}
	//err = p.txPool.AddTx(tx)
	//if err != nil {
	//	log.Error("Fail to add Kardia's tx", "error", err)
	//	return configs.ErrAddKardiaTx
	//}
	//log.Info("Submit Kardia's tx successfully", "txhash", tx.Hash().Hex())
>>>>>>> 342dd449
	return nil
}

// ComputeTxMetadata precomputes the tx metadata that will be submitted to another blockchain
// In case of error, this will return nil so that DualEvent won't be added to EventPool for further processing
func (p *PrivateKardiaProxy) ComputeTxMetadata(event *types.EventData) (*types.TxMetadata, error) {
	//var (
	//	tx  *types.Transaction
	//	err error
	//)
	//switch event.Data.TxMethod {
	//case configs.PrivateChainRequestInfoFunction:
	//	tx, err = p.createTxFromExternalRequestData(event)
	//case configs.PrivateChainCompleteRequestFunction:
	//	tx, err = p.createTxFromExternalResponseData(event)
	//default:
	//	return nil, configs.ErrUnsupportedMethod
	//}
	//if err != nil {
	//	return nil, err
	//}
	return &types.TxMetadata{
		TxHash: event.TxHash,
		Target: types.KARDIA,
	}, nil
}

func (p *PrivateKardiaProxy) Start() {
	// Start event
	go p.loop()
}

func (p *PrivateKardiaProxy) RegisterExternalChain(externalChain base.BlockChainAdapter) {
	p.externalChain = externalChain
}

func (p *PrivateKardiaProxy) RegisterInternalChain(internalChain base.BlockChainAdapter) {
	panic("this function is not implemented")
}

func (p *PrivateKardiaProxy) loop() {
	if p.externalChain == nil {
		panic("External chain needs not to be nil.")
	}
	for {
		select {
		case ev := <-p.chainHeadCh:
			if ev.Block != nil {
				// New block
				// TODO(thietn): concurrency improvement. Consider call new go routine, or have height atomic counter.
				p.handleBlock(ev.Block)
			}
		case err := <-p.chainHeadSub.Err():
			log.Error("Error while listening to new blocks", "error", err)
			return
		}
	}
}

func (p *PrivateKardiaProxy) handleBlock(block *types.Block) {
	for _, tx := range block.Transactions() {
		if tx.To() != nil && *tx.To() == *p.smcAddress {
			err := p.HandleKardiaTx(tx)
			if err != nil {
				log.Error("Error handling tx", "txHash", tx.Hash(), "err", err)
			}
		}
	}
}

// ExtractKardiaTxSummary extracts information from Kardia tx input about candidate info request / response forwarded
func (p *PrivateKardiaProxy) ExtractKardiaTxSummary(tx *types.Transaction) (types.EventSummary, error) {
	method, err := p.smcABI.MethodById(tx.Data()[0:4])
	if err != nil {
		log.Error("Fail to unpack smc update method in tx", "tx", tx, "error", err)
		return types.EventSummary{}, err
	}
	input := tx.Data()
	switch method.Name {
	case configs.KardiaForwardRequestFunction:
		candidateRequestData := make([][]byte, configs.KardiaForwardRequestFields)
		var incomingRequest KardiaForwardRequestInput
		err = p.smcABI.UnpackInput(&incomingRequest, configs.KardiaForwardRequestFunction, input[4:])
		if err != nil {
			log.Error("Error unpack forward request input,", "tx", tx, "err", err)
			return types.EventSummary{}, ErrUnpackForwardRequestInfo
		}
		candidateRequestData[configs.KardiaForwardRequestEmailIndex] = []byte(incomingRequest.Email)
		candidateRequestData[configs.KardiaForwardRequestFromOrgIndex] = []byte(incomingRequest.FromOrgID)
		candidateRequestData[configs.KardiaForwardRequestToOrgIndex] = []byte(incomingRequest.ToOrgID)
		return types.EventSummary{
			TxMethod: configs.KardiaForwardRequestFunction,
			TxValue:  big.NewInt(0),
			ExtData:  candidateRequestData,
		}, nil
	case configs.KardiaForwardResponseFunction:
		forwardedResponseData := make([][]byte, configs.KardiaForwardResponseFields)
		var forwardResponseInput KardiaForwardResponseInput
		err = p.smcABI.UnpackInput(&forwardResponseInput, configs.KardiaForwardResponseFunction, input[4:])
		if err != nil {
			log.Error("Error unpack forward request input,", "tx", tx, "err", err)
			return types.EventSummary{}, ErrUnpackForwardResponseInfo
		}
		forwardedResponseData[configs.KardiaForwardResponseEmailIndex] = []byte(forwardResponseInput.Email)
		forwardedResponseData[configs.KardiaForwardResponseResponseIndex] = []byte(forwardResponseInput.Response)
		forwardedResponseData[configs.KardiaForwardResponseFromOrgIndex] = []byte(forwardResponseInput.FromOrgID)
		forwardedResponseData[configs.KardiaForwardResponseToOrgIndex] = []byte(forwardResponseInput.ToOrgID)
		return types.EventSummary{
			TxMethod: configs.KardiaForwardResponseFunction,
			TxValue:  big.NewInt(0),
			ExtData:  forwardedResponseData,
		}, nil
	default:
		log.Error("Unsupported method", "method", method.Name)
	}
	return types.EventSummary{}, configs.ErrUnsupportedMethod
}

// HandleKardiaTx detects update on kardia candidate exchange smart contract and creates corresponding dual event to submit to
// dual event pool
func (p *PrivateKardiaProxy) HandleKardiaTx(tx *types.Transaction) error {
	//eventSummary, err := p.ExtractKardiaTxSummary(tx)
	//if err != nil {
	//	log.Error("Error when extracting Kardia main chain's tx summary.")
	//	return err
	//}
	//if eventSummary.TxMethod != configs.KardiaForwardResponseFunction && eventSummary.TxMethod != configs.KardiaForwardRequestFunction {
	//	log.Info("Skip tx updating smc not related to candidate exchange", "method", eventSummary.TxMethod)
	//}
	//log.Info("Detect Kardia's tx updating smc", "method", eventSummary.TxMethod, "value",
	//	eventSummary.TxValue, "hash", tx.Hash())
	//
	//if p.dualBc.Config().BaseAccount == nil {
	//	return fmt.Errorf("baseAccount is empty")
	//}
	//
	//height := p.dualBc.CurrentBlock().Height()
	//kardiaTxHash := tx.Hash()
	//txHash := common.BytesToHash(kardiaTxHash[:])
	//// TODO(namdoh@): Pass smartcontract actions here.
	//dualEvent := types.NewDualEvent(height, false, types.KARDIA, &txHash, &eventSummary, nil)
	//txMetadata, err := p.externalChain.ComputeTxMetadata(dualEvent.TriggeredEvent)
	//if err != nil {
	//	log.Error("method:", "method", eventSummary.TxMethod)
	//	log.Error("Error computing tx metadata", "err", err)
	//	return err
	//}
	//dualEvent.PendingTxMetadata = txMetadata
	//log.Info("Create DualEvent for Kardia's Tx", "dualEvent", dualEvent)
	//if err := p.eventPool.AddEvent(dualEvent); err != nil {
	//	p.Logger().Error("error while adding event", "err", err)
	//	return err
	//}
	//log.Info("Submitted Kardia's DualEvent to event pool successfully", "txHash", tx.Hash().String(),
	//	"eventHash", dualEvent.Hash().String())
	return nil
}

// createTxFromExternalRequestData parses event data to create tx to Kardia candidate exchange smart contract to
// forward a request
func (p *PrivateKardiaProxy) createTxFromExternalRequestData(event *types.EventData) (*types.Transaction, error) {
	//if event.Data.TxMethod != configs.PrivateChainRequestInfoFunction {
	//	return nil, configs.ErrUnsupportedMethod
	//}
	//if event.Data.ExtData == nil || len(event.Data.ExtData) < configs.PrivateChainCandidateRequestFields {
	//	log.Error("Event doesn't contains enough data")
	//	return nil, ErrInsufficientCandidateRequestData
	//}
	//if utils.IsNilOrEmpty(event.Data.ExtData[configs.PrivateChainCandidateRequestEmailIndex]) {
	//	log.Error("Missing email from external request data")
	//	return nil, ErrInsufficientCandidateRequestData
	//}
	//if utils.IsNilOrEmpty(event.Data.ExtData[configs.PrivateChainCandidateRequestFromOrgIndex]) {
	//	log.Error("Missing fromOrgId from external request data")
	//	return nil, ErrInsufficientCandidateRequestData
	//}
	//if utils.IsNilOrEmpty(event.Data.ExtData[configs.PrivateChainCandidateRequestToOrgIndex]) {
	//	log.Error("Missing toOrgId from external request data")
	//	return nil, ErrInsufficientCandidateRequestData
	//}
	//tx, err := utils.CreateForwardRequestTx(string(event.Data.ExtData[configs.PrivateChainCandidateRequestEmailIndex]),
	//	string(event.Data.ExtData[configs.PrivateChainCandidateRequestFromOrgIndex]),
	//	string(event.Data.ExtData[configs.PrivateChainCandidateRequestToOrgIndex]), p.txPool)
	return nil, nil
}

// createTxFromExternalRequestData parses event data to create tx to Kardia candidate exchange smart contract to
// forward a response
func (p *PrivateKardiaProxy) createTxFromExternalResponseData(event *types.EventData) (*types.Transaction, error) {
	//if event.Data.TxMethod != configs.PrivateChainCompleteRequestFunction {
	//	return nil, configs.ErrUnsupportedMethod
	//}
	//if event.Data.ExtData == nil || len(event.Data.ExtData) < configs.PrivateChainCandidateRequestCompletedFields {
	//	log.Error("Event doesn't contains enough data")
	//	return nil, ErrInsufficientCandidateResponseData
	//}
	//if utils.IsNilOrEmpty(event.Data.ExtData[configs.PrivateChainCandidateRequestCompletedEmailIndex]) {
	//	log.Error("Missing email from external response data")
	//	return nil, ErrInsufficientCandidateResponseData
	//}
	//if utils.IsNilOrEmpty(event.Data.ExtData[configs.PrivateChainCandidateRequestCompletedContentIndex]) {
	//	log.Error("Missing content from external response data")
	//	return nil, ErrInsufficientCandidateResponseData
	//}
	//if utils.IsNilOrEmpty(event.Data.ExtData[configs.PrivateChainCandidateRequestCompletedToOrgIDIndex]) {
	//	log.Error("Missing to org ID from external response data")
	//	return nil, ErrInsufficientCandidateResponseData
	//}
	//tx, err := utils.CreateForwardResponseTx(string(event.Data.ExtData[configs.PrivateChainCandidateRequestCompletedEmailIndex]),
	//	string(event.Data.ExtData[configs.PrivateChainCandidateRequestCompletedContentIndex]),
	//	string(event.Data.ExtData[configs.PrivateChainCandidateRequestCompletedFromOrgIDIndex]),
	//	string(event.Data.ExtData[configs.PrivateChainCandidateRequestCompletedToOrgIDIndex]), p.txPool)
	return nil, nil
}

func (p *PrivateKardiaProxy) Lock() {

}

func (p *PrivateKardiaProxy) UnLock() {

}

// CreateForwardRequestTx creates tx call to Kardia candidate exchange contract to forward a candidate request to another
// external chain
func CreateForwardRequestTx(email string, fromOrgId string, toOrgId string, txPool *tx_pool.TxPool) (*types.Transaction, error) {
	exchangeSmcAddr, exchangeSmcAbi := configs.GetContractDetailsByIndex(configs.KardiaCandidateExchangeSmcIndex)
	if exchangeSmcAbi == "" {
		return nil, errAbiNotFound
	}
	kAbi, err := abi.JSON(strings.NewReader(exchangeSmcAbi))
	if err != nil {
		return nil, err
	}
	requestInfoInput, err := kAbi.Pack(configs.KardiaForwardRequestFunction, email, fromOrgId, toOrgId)
	if err != nil {
		return nil, err
	}
	return tool.GenerateSmcCall(GetPrivateKeyToCallKardiaSmc(), exchangeSmcAddr, requestInfoInput, txPool, false), nil
}

// CreateForwardResponseTx creates tx call to Kardia candidate exchange contract to fulfill a candidate info request
// from external private chain, receiving private chain will catch the event fired from Kardia exchange contract to process
// candidate info
func CreateForwardResponseTx(email string, response string, fromOrgId string, toOrgId string,
	txPool *tx_pool.TxPool) (*types.Transaction, error) {
	exchangeSmcAddr, exchangeSmcAbi := configs.GetContractDetailsByIndex(configs.KardiaCandidateExchangeSmcIndex)
	if exchangeSmcAbi == "" {
		return nil, errAbiNotFound
	}
	kAbi, err := abi.JSON(strings.NewReader(exchangeSmcAbi))
	if err != nil {
		return nil, err
	}
	requestInfoInput, err := kAbi.Pack(configs.KardiaForwardResponseFunction, email, response, fromOrgId, toOrgId)
	if err != nil {
		return nil, err
	}
	return tool.GenerateSmcCall(GetPrivateKeyToCallKardiaSmc(), exchangeSmcAddr, requestInfoInput, txPool, false), nil
}


// Return a common private key to call to Kardia smc from dual node
func GetPrivateKeyToCallKardiaSmc() *ecdsa.PrivateKey {
	addrKeyBytes, _ := hex.DecodeString(configs.KardiaPrivKeyToCallSmc)
	addrKey := crypto.ToECDSAUnsafe(addrKeyBytes)
	return addrKey
}<|MERGE_RESOLUTION|>--- conflicted
+++ resolved
@@ -185,34 +185,6 @@
 }
 
 func (p *PrivateKardiaProxy) SubmitTx(event *types.EventData) error {
-<<<<<<< HEAD
-	log.Error("Submit to Kardia", "value", event.Data.TxValue, "method", event.Data.TxMethod)
-	var (
-		tx  *types.Transaction
-		err error
-	)
-	switch event.Data.TxMethod {
-	case configs.PrivateChainRequestInfoFunction:
-		// There is a request comes from external chain, we create a tx to forward it to Kardia candidate exchange smc
-		tx, err = p.createTxFromExternalRequestData(event)
-	case configs.PrivateChainCompleteRequestFunction:
-		// There is a response comes from external chain, we create a tx to forward it to Kardia candidate exchange smc
-		tx, err = p.createTxFromExternalResponseData(event)
-	default:
-		log.Error("Unsupported method", "method", event.Data.TxMethod)
-		return configs.ErrUnsupportedMethod
-	}
-	if err != nil {
-		log.Error("Fail to create Kardia's tx from DualEvent", "err", err)
-		return configs.ErrCreateKardiaTx
-	}
-	err = p.txPool.AddLocal(tx)
-	if err != nil {
-		log.Error("Fail to add Kardia's tx", "error", err)
-		return configs.ErrAddKardiaTx
-	}
-	log.Info("Submit Kardia's tx successfully", "txhash", tx.Hash().Hex())
-=======
 	//log.Error("Submit to Kardia", "value", event.Data.TxValue, "method", event.Data.TxMethod)
 	//var (
 	//	tx  *types.Transaction
@@ -239,7 +211,6 @@
 	//	return configs.ErrAddKardiaTx
 	//}
 	//log.Info("Submit Kardia's tx successfully", "txhash", tx.Hash().Hex())
->>>>>>> 342dd449
 	return nil
 }
 
