--- conflicted
+++ resolved
@@ -52,164 +52,9 @@
 	chainHeadCh  chan events.ChainHeadEvent
 	chainHeadSub event.Subscription
 
-<<<<<<< HEAD
-	// TODO(namdoh,thientn): Hard-coded for prototyping. This need to be passed dynamically.
-	smcABI        *abi.ABI
-	kaiSmcAddress *common.Address
-
-	// Cache certain Kardia state's references for ease of use.
-	// TODO(namdoh@): Remove once this is extracted from dual chain's state.
-	kardiaSmcs []*types.KardiaSmartcontract
-}
-
-// Eth creates a Ethereum sub node.
-func NewEth(config *EthConfig, kardiaChain base.BaseBlockChain, txPool *tx_pool.TxPool, dualChain base.BaseBlockChain, dualEventPool *event_pool.EventPool, smcAddr *common.Address, smcABIStr string) (*Eth, error) {
-	smcABI, err := abi.JSON(strings.NewReader(smcABIStr))
-	if err != nil {
-		return nil, err
-	}
-
-	// Create a specific logger for ETH Proxy.
-	logger := log.New()
-	logger.AddTag(ServiceName)
-
-	bootUrls := params.RinkebyBootnodes
-
-	datadir := defaultEthDataDir()
-	// similar to cmd/eth/config.go/makeConfigNode
-	ethConf := &eth.DefaultConfig
-	ethConf.NetworkId = uint64(config.NetworkId)
-
-	switch ethConf.NetworkId {
-	case 1: // mainnet
-		ethConf.Genesis = ethCore.DefaultGenesisBlock()
-		datadir = filepath.Join(datadir, "mainnet", config.Name)
-		bootUrls = params.MainnetBootnodes
-	case 3: // ropsten
-		ethConf.Genesis = ethCore.DefaultTestnetGenesisBlock()
-		datadir = filepath.Join(datadir, "ropsten", config.Name)
-		bootUrls = params.TestnetBootnodes
-	case 4: // rinkeby
-		ethConf.Genesis = ethCore.DefaultRinkebyGenesisBlock()
-		datadir = filepath.Join(datadir, "rinkeby", config.Name)
-	default: // default is rinkeby
-		ethConf.Genesis = ethCore.DefaultRinkebyGenesisBlock()
-		datadir = filepath.Join(datadir, "rinkeby", config.Name)
-	}
-
-	bootstrapNodes := make([]*enode.Node, 0, len(bootUrls))
-	bootstrapNodesV5 := make([]*discv5.Node, 0, len(bootUrls)) // rinkeby set default bootnodes as also discv5 nodes.
-	for _, url := range bootUrls {
-		peer, err := enode.ParseV4(url)
-		if err != nil {
-			log.Error("Bootstrap URL invalid", "enode", url, "err", err)
-			continue
-		}
-		bootstrapNodes = append(bootstrapNodes, peer)
-
-		peerV5, err := discv5.ParseNode(url)
-		if err != nil {
-			log.Error("BootstrapV5 URL invalid", "enode", url, "err", err)
-			continue
-		}
-		bootstrapNodesV5 = append(bootstrapNodesV5, peerV5)
-	}
-
-	// similar to utils.SetNodeConfig
-	nodeConfig := &node.Config{
-		DataDir:          datadir,
-		IPCPath:          "geth.ipc",
-		Name:             config.Name,
-		HTTPHost:         config.HTTPHost,
-		HTTPPort:         config.HTTPPort,
-		HTTPVirtualHosts: config.HTTPVirtualHosts,
-		HTTPCors:         config.HTTPCors,
-	}
-
-	// similar to utils.SetP2PConfig
-	nodeConfig.P2P = p2p.Config{
-		BootstrapNodes:   bootstrapNodes,
-		ListenAddr:       config.ListenAddr,
-		MaxPeers:         config.MaxPeers,
-		DiscoveryV5:      config.LightNode, // Force using discovery if light node, as in flags.go.
-		BootstrapNodesV5: bootstrapNodesV5,
-	}
-
-	ethConf.LightServ = config.LightServ
-	ethConf.LightPeers = config.LightPeers
-
-	// similar to cmd/utils/flags.go
-	ethConf.DatabaseCache = config.CacheSize * 75 / 100
-	// Hardcode to 50% of 2048 file descriptor limit for whole process, as in flags.go/makeDatabaseHandles()
-	//ethConf.DatabaseHandles = 1024
-
-	// Creates new node.
-	ethNode, err := node.New(nodeConfig)
-	if err != nil {
-		return nil, fmt.Errorf("protocol node: %v", err)
-	}
-	if config.LightNode {
-		if err := ethNode.Register(func(ctx *node.ServiceContext) (node.Service, error) { return les.New(ctx, ethConf) }); err != nil {
-			return nil, fmt.Errorf("ethereum service: %v", err)
-		}
-	} else {
-		if err := ethNode.Register(func(ctx *node.ServiceContext) (node.Service, error) { return eth.New(ctx, ethConf) }); err != nil {
-			return nil, fmt.Errorf("ethereum service: %v", err)
-		}
-	}
-
-	// Registers ethstats service to report node stat to testnet system.
-	if config.ReportStats {
-		url := fmt.Sprintf("[Eth]%s:Respect my authoritah!@stats.rinkeby.io", config.StatName)
-		if err := ethNode.Register(func(ctx *node.ServiceContext) (node.Service, error) {
-			// Retrieve both eth and les services
-			var ethServ *eth.Ethereum
-			ctx.Service(&ethServ)
-
-			var lesServ *les.LightEthereum
-			ctx.Service(&lesServ)
-
-			return ethstats.New(url, ethServ, lesServ)
-		}); err != nil {
-			log.Error("Failed to register the Ethereum Stats service", "err", err)
-		}
-	}
-
-	// TODO(namdoh@): Pass this dynamically from Kardia's state.
-	actionsTmp := [...]*types.DualAction{
-			&types.DualAction{
-				Name: dualnode.CreateKardiaMatchAmountTx,
-			},
-	}
-	kardiaSmcsTemp := [...]*types.KardiaSmartcontract{
-		&types.KardiaSmartcontract{
-			EventWatcher: &types.Watcher{
-				SmcAddress:    config.ContractAddress,
-				WatcherAction: dualnode.CreateDualEventFromEthTxAndEnqueue,
-			},
-			Actions: &types.DualActions{
-				Actions: actionsTmp[:],
-			},
-		}}
-
-	return &Eth{
-		name:          ServiceName,
-		geth:          ethNode,
-		config:        config,
-		ethSmc:        ethsmc.NewEthSmc(),
-		kardiaChain:   kardiaChain,
-		txPool:        txPool,
-		dualChain:     dualChain,
-		eventPool:     dualEventPool,
-		kaiSmcAddress: smcAddr,
-		smcABI:        &smcABI,
-		kardiaSmcs:    kardiaSmcsTemp[:],
-	}, nil
-=======
 	// Queue configuration
 	publishedEndpoint string
 	subscribedEndpoint string
->>>>>>> 632311e6
 }
 
 // PublishedEndpoint returns publishedEndpoint
@@ -292,30 +137,7 @@
 		processor.subscribedEndpoint = configs.DefaultSubscribedEndpoint
 	}
 
-<<<<<<< HEAD
-func (n *Eth) submitEthReleaseTx(value *big.Int, receiveAddress string) (string, error) {
-	statedb, err := n.ethBlockChain().State()
-	if err != nil {
-		log.Error("Fail to get Ethereum state to create release tx", "err", err)
-		return "", err
-	}
-	// TODO(thientn,namdoh): Remove hard-coded address.
-	accountSign := ethCommon.HexToAddress(ethsmc.EthAccountSign)
-	tx, err := CreateEthReleaseAmountTx(n.config.ContractAddress, accountSign, receiveAddress, statedb, value, n.ethSmc)
-	if err != nil {
-		log.Error("Fail to create Eth's tx", "err", err)
-		return "", err
-	}
-	err = n.ethTxPool().AddLocal(tx)
-	if err != nil {
-		log.Error("Fail to add Ether tx", "error", err)
-		return "", err
-	}
-	log.Info("Add Eth release tx successfully", "txhash", tx.Hash().Hex())
-	return tx.Hash().String(), nil
-=======
 	return processor, nil
->>>>>>> 632311e6
 }
 
 func (n *Proxy) Start() {
@@ -331,25 +153,6 @@
 	n.internalChain = internalChain
 }
 
-<<<<<<< HEAD
-func (n *Eth) handleBlock(block *ethTypes.Block) {
-	// TODO(thientn): block from this event is not guaranteed newly update. May already handled before.
-
-	// Some events has nil block.
-	if block == nil {
-		// TODO(thientn): could call blockchain.CurrentBlock() here.
-		log.Info("handleBlock with nil block")
-		return
-	}
-
-	log.Info("HandleBlock...", "header", block.Header().Hash(), "txns size", len(block.Transactions()))
-	for _, tx := range block.Transactions() {
-		for _, ks := range n.kardiaSmcs {
-			if n.TxMatchesWatcher(tx, ks.EventWatcher) {
-				log.Info("New Eth's tx detected on smart contract", "addr", ks.EventWatcher.SmcAddress, "value", tx.Value())
-				n.ExecuteSmcActions(tx, ks.EventWatcher.WatcherAction, ks.Actions)
-			}
-=======
 // SubmitTx reads event data and submits data to Kardia or Target chain (TRON, NEO) based on specific logic. (eg: AddOrderFunction)
 func (n *Proxy) SubmitTx(event *types.EventData) error {
 	// Only allow TxSource from Kardia
@@ -360,7 +163,6 @@
 		default:
 			log.Warn("Unexpected method in TRON SubmitTx", "method", event.Data.TxMethod)
 			return configs.ErrUnsupportedMethod
->>>>>>> 632311e6
 		}
 	} else if event.TxSource == types.ETHEREUM && event.Data.TxMethod == utils.KARDIA_CALL {
 		return utils.KardiaCall(n, event)
