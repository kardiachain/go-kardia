--- conflicted
+++ resolved
@@ -123,15 +123,8 @@
 	if len(buf) == 0 {
 		return state
 	}
-<<<<<<< HEAD
 	sp := new(tmstate.State)
 	if err := proto.Unmarshal(buf, sp); err != nil {
-=======
-	sp := new(kstate.State)
-	err := proto.Unmarshal(buf, sp)
-
-	if err != nil {
->>>>>>> ebdb7b24
 		// DATA HAS BEEN CORRUPTED OR THE SPEC HAS CHANGED
 		panic(fmt.Sprintf(`LoadState: Data has been corrupted or its spec has changed:
 		%v\n`, err))
