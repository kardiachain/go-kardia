--- conflicted
+++ resolved
@@ -90,29 +90,14 @@
 	}
 
 	// Validate block Time
-<<<<<<< HEAD
-	if block.Height() > 1 {
-=======
 	switch {
 	case block.Height() > state.InitialHeight:
->>>>>>> 034644a8
 		if !block.Time().After(state.LastBlockTime) {
 			return fmt.Errorf("block time %v not greater than last block time %v",
 				block.Time(),
 				state.LastBlockTime,
 			)
 		}
-<<<<<<< HEAD
-
-		medianTime := MedianTime(block.LastCommit(), state.LastValidators)
-		if !block.Time().Equal(medianTime) {
-			return fmt.Errorf("invalid block time. Expected %v, got %v",
-				medianTime,
-				block.Time(),
-			)
-		}
-	} else if block.Height() == 1 {
-=======
 		medianTime := MedianTime(block.LastCommit(), state.LastValidators)
 		if !block.Time().Equal(medianTime) {
 			return fmt.Errorf("invalid block time. Expected %v, got %v",
@@ -122,7 +107,6 @@
 		}
 
 	case block.Height() == state.InitialHeight:
->>>>>>> 034644a8
 		genesisTime := state.LastBlockTime
 		if !block.Time().Equal(genesisTime) {
 			return fmt.Errorf("block time %v is not equal to genesis time %v",
@@ -130,12 +114,9 @@
 				genesisTime,
 			)
 		}
-<<<<<<< HEAD
-=======
 	default:
 		return fmt.Errorf("block height %v lower than initial height %v",
 			block.Height(), state.InitialHeight)
->>>>>>> 034644a8
 	}
 
 	// Limit the amount of evidence
