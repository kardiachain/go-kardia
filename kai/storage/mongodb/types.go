--- conflicted
+++ resolved
@@ -179,18 +179,6 @@
 		BlockIndex uint64 `json:"blockIndex" bson:"blockIndex"`
 		Index      uint64 `json:"index"      bson:"index"`
 	}
-<<<<<<< HEAD
-	WatcherAction struct {
-		ContractAddress string `json:"contractAddress"   bson:"contractAddress"`
-		ABI             string `json:"ABI"               bson:"ABI"`
-		Method          string `json:"method"            bson:"method"`
-		DualAction      string `json:"dualAction"        bson:"dualAction"`
-	}
-	DualAction struct {
-		Name            string `json:"name"             bson:"name"`
-		ContractAddress string `json:"contractAddress"  bson:"contractAddress"`
-		ABI             string `json:"ABI"              bson:"ABI"`
-=======
 	Watcher struct {
 		MasterContractAddress string   `json:"masterContractAddress" bson:"masterContractAddress"`
 		MasterABI             string   `json:"masterABI"             bson:"masterABI"`
@@ -199,7 +187,6 @@
 		Method                string   `json:"method"                bson:"method"`
 		DualActions           []string `json:"dualActions"           bson:"dualActions"`
 		WatcherActions        []string `json:"watcherActions"        bson:"watcherActions"`
->>>>>>> d95f793c
 	}
 	BaseAccount struct {
 		Address    string `json:"address"`
@@ -484,7 +471,6 @@
 func (commit *Commit) ToCommit() *types.Commit {
 	votes := make([]*types.Vote, 0)
 	for _, vote := range commit.Precommits {
-//		vote.BlockID = vote.BlockHash
 		if vote != nil {
 			votes = append(votes, vote.ToVote())
 		} else {
