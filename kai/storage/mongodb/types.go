--- conflicted
+++ resolved
@@ -61,14 +61,9 @@
 		GasUsed  uint64 `json:"gasUsed"          bson:"gasUsed"`
 
 		// prev block info
-<<<<<<< HEAD
 		LastBlockID string        `json:"lastBlockID"      bson:"lastBlockID"`
 		PartsHeader PartSetHeader `json:"partsHeader" 		  bson:"partsHeader"`
 		Coinbase    string        `json:"miner"            bson:"miner"` // address
-=======
-		LastBlockID string `json:"lastBlockID"      bson:"lastBlockID"`
-		Coinbase    string `json:"miner"            bson:"miner"` // address
->>>>>>> 9ce724d1
 
 		// hashes of block data
 		LastCommitHash string `json:"lastCommitHash"      bson:"lastCommitHash"` // commit from validators from the last block
@@ -78,10 +73,7 @@
 		ReceiptHash    string `json:"receiptsRoot"        bson:"receiptsRoot"`   // receipt root
 		Bloom          string `json:"logsBloom"           bson:"logsBloom"`
 
-<<<<<<< HEAD
-=======
 		Validator      string `json:"validator"           bson:"validator"`
->>>>>>> 9ce724d1
 		ValidatorsHash string `json:"validators_hash"` // validators for the current block
 		ConsensusHash  string `json:"consensus_hash"`  // consensus params for current block
 	}
@@ -171,7 +163,6 @@
 	}
 
 	Vote struct {
-<<<<<<< HEAD
 		ValidatorAddress string        `json:"validatorAddress"           bson:"validatorAddress"`
 		ValidatorIndex   int64         `json:"validatorIndex"             bson:"validatorIndex"`
 		Height           int64         `json:"height"                     bson:"height"`
@@ -181,16 +172,6 @@
 		BlockID          string        `json:"blockID"                    bson:"blockID"`
 		Signature        string        `json:"signature"                  bson:"signature"`
 		PartsHeader      PartSetHeader `json:"partsHeader" bson:"partsHeader"`
-=======
-		ValidatorAddress string `json:"validatorAddress"           bson:"validatorAddress"`
-		ValidatorIndex   int64  `json:"validatorIndex"             bson:"validatorIndex"`
-		Height           int64  `json:"height"                     bson:"height"`
-		Round            int64  `json:"round"                      bson:"round"`
-		Timestamp        uint64 `json:"timestamp"                  bson:"timestamp"`
-		Type             byte   `json:"type"                       bson:"type"`
-		BlockID          string `json:"blockID"                    bson:"blockID"`
-		Signature        string `json:"signature"                  bson:"signature"`
->>>>>>> 9ce724d1
 	}
 
 	HeadHeaderHash struct {
@@ -239,11 +220,7 @@
 	header := Header{
 		Height:         block.Header().Height,
 		Time:           0,
-<<<<<<< HEAD
-		LastBlockID:    block.Header().LastBlockID.String(),
-=======
 		LastBlockID:    block.Header().LastBlockID.StringLong(),
->>>>>>> 9ce724d1
 		NumTxs:         block.NumTxs(),
 		TxHash:         block.Header().TxHash.Hex(),
 		GasUsed:        block.Header().GasUsed,
@@ -256,10 +233,7 @@
 		NumDualEvents:  block.Header().NumDualEvents,
 		ReceiptHash:    block.Header().ReceiptHash.Hex(),
 		Root:           block.Header().Root.Hex(),
-<<<<<<< HEAD
-=======
 		Validator:      block.Header().Validator.Hex(),
->>>>>>> 9ce724d1
 		ValidatorsHash: block.Header().ValidatorsHash.Hex(),
 	}
 	if block.Header().Time != nil {
@@ -479,11 +453,7 @@
 		Type:             vote.Type,
 		Timestamp:        vote.Timestamp.Uint64(),
 		Round:            vote.Round.Int64(),
-<<<<<<< HEAD
-		BlockID:          vote.BlockID.String(),
-=======
 		BlockID:          vote.BlockID.StringLong(),
->>>>>>> 9ce724d1
 		Signature:        common.Bytes2Hex(vote.Signature),
 		ValidatorAddress: vote.ValidatorAddress.Hex(),
 		ValidatorIndex:   vote.ValidatorIndex.Int64(),
@@ -496,11 +466,7 @@
 		Type:             vote.Type,
 		Timestamp:        big.NewInt(int64(vote.Timestamp)),
 		Round:            common.NewBigInt64(vote.Round),
-<<<<<<< HEAD
 		BlockID:          toBlockID(vote.BlockID, vote.PartsHeader),
-=======
-		BlockID:          (types.BlockID)(common.HexToHash(vote.BlockID)),
->>>>>>> 9ce724d1
 		Signature:        common.Hex2Bytes(vote.Signature),
 		ValidatorAddress: common.HexToAddress(vote.ValidatorAddress),
 		ValidatorIndex:   common.NewBigInt64(vote.ValidatorIndex),
@@ -518,11 +484,7 @@
 	}
 	return &Commit{
 		Precommits: votes,
-<<<<<<< HEAD
-		BlockID:    commit.BlockID.String(),
-=======
 		BlockID:    commit.BlockID.StringLong(),
->>>>>>> 9ce724d1
 		Height:     height,
 	}
 }
@@ -538,11 +500,7 @@
 	}
 	return &types.Commit{
 		Precommits: votes,
-<<<<<<< HEAD
 		BlockID:    toBlockID(commit.BlockID, commit.PartsHeader),
-=======
-		BlockID:    (types.BlockID)(common.HexToHash(commit.BlockID)),
->>>>>>> 9ce724d1
 	}
 }
 
@@ -568,7 +526,6 @@
 		Period: config.Period,
 	}
 	return &types.ChainConfig{Kaicon: &kaiCon, BaseAccount: &types.BaseAccount{PrivateKey: *pk, Address: common.HexToAddress(config.BaseAccount.Address)}}
-<<<<<<< HEAD
 }
 
 func toBlockID(blockID string, partSetHeader PartSetHeader) types.BlockID {
@@ -579,6 +536,4 @@
 			Hash:  common.BytesToHash([]byte(partSetHeader.Hash)),
 		},
 	}
-=======
->>>>>>> 9ce724d1
 }