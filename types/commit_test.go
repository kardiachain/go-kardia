/*
 *  Copyright 2018 KardiaChain
 *  This file is part of the go-kardia library.
 *
 *  The go-kardia library is free software: you can redistribute it and/or modify
 *  it under the terms of the GNU Lesser General Public License as published by
 *  the Free Software Foundation, either version 3 of the License, or
 *  (at your option) any later version.
 *
 *  The go-kardia library is distributed in the hope that it will be useful,
 *  but WITHOUT ANY WARRANTY; without even the implied warranty of
 *  MERCHANTABILITY or FITNESS FOR A PARTICULAR PURPOSE. See the
 *  GNU Lesser General Public License for more details.
 *
 *  You should have received a copy of the GNU Lesser General Public License
 *  along with the go-kardia library. If not, see <http://www.gnu.org/licenses/>.
 */

package types

import (
	"math/big"
	"math/rand"
	"testing"
	"time"

	"github.com/stretchr/testify/assert"

	"github.com/kardiachain/go-kardiamain/lib/common"
	"github.com/kardiachain/go-kardiamain/lib/crypto"
)

func makeBlockIDRandom() BlockID {
	var (
		blockHash   = make([]byte, 32)
		partSetHash = make([]byte, 32)
	)
	rand.Read(blockHash)   //nolint: gosec
	rand.Read(partSetHash) //nolint: gosec
	return BlockID{common.BytesToHash(blockHash), PartSetHeader{123, common.BytesToHash(partSetHash)}}
}

func randCommit(now time.Time) *Commit {
	lastID := makeBlockIDRandom()
	h := uint64(3)
	voteSet, _, vals := randVoteSet(h-1, 1, VoteTypePrecommit, 10, 1)
	commit, err := MakeCommit(lastID, h-1, 1, voteSet, vals, now)
	if err != nil {
		panic(err)
	}
	return commit
}

func TestCommitValidateBasic(t *testing.T) {
	testCases := []struct {
		testName       string
		malleateCommit func(*Commit)
		expectErr      bool
	}{
		{"Random Commit", func(com *Commit) {}, false},
		{"Incorrect signature", func(com *Commit) { com.Signatures[0].Signature = []byte{0} }, false},
	}
	for _, tc := range testCases {
		tc := tc
		t.Run(tc.testName, func(t *testing.T) {
			com := randCommit(time.Now())
			tc.malleateCommit(com)
			assert.Equal(t, tc.expectErr, com.ValidateBasic() != nil, "Validate Basic had an unexpected result")
		})
	}
}

func TestCommitCopy(t *testing.T) {
	commit := CreateNewCommit()
	commitCopy := commit.Copy()
	if commit.Hash() != commitCopy.Hash() {
		t.Fatal("Commit Copy Error")
	}
}

func TestCommitAccessorFunctions(t *testing.T) {
	commit := CreateNewCommit()
<<<<<<< HEAD
	if commit.Height() != 2 {
		t.Error("Height")
	}
	if commit.Round() != 1 {
		t.Error("Round")
	}
	if commit.Size() != 2 {
		t.Error("Size")
	}
	if !commit.IsCommit() {
		t.Error("IsCommit")
	}
=======
	assert.Equal(t, commit.Height, uint64(2))
	assert.Equal(t, commit.Round, uint(1))
	assert.Equal(t, commit.Size(), 2)
	assert.Equal(t, commit.IsCommit(), true)
>>>>>>> a6d20977
}

func TestCommitToBitArray(t *testing.T) {
	commit := CreateNewCommit()
	if commit.bitArray != nil {
		t.Error("Commit creation error")
	}
	bitArray := commit.BitArray()
	if commit.bitArray == nil || bitArray != commit.bitArray {
		t.Error("Commit bit Array error")
	}
}

func TestCommitGetByIndex(t *testing.T) {
	commit := CreateNewCommit()
	vote := commit.GetByIndex(0)
	assert.Equal(t, vote.Signature, commit.Signatures[0].Signature)
}

func CreateNewCommit() *Commit {
	block := CreateNewBlockWithTwoVotes(1)
	block.lastCommit.BlockID = CreateBlockIDRandom()
	return block.lastCommit
}

func CreateNewBlockWithTwoVotes(height uint64) *Block {
	header := Header{
		Height: height,
		Time:   uint64(time.Now().Unix()),
	}

	addr := common.HexToAddress("095e7baea6a6c7c4c2dfeb977efac326af552d87")
	key, _ := crypto.GenerateKey()
	emptyTx := NewTransaction(
		1,
		addr,
		big.NewInt(99), 1000, big.NewInt(100),
		nil,
	)
	signedTx, _ := SignTx(HomesteadSigner{}, emptyTx, key)

	txns := []*Transaction{signedTx}

	vote := &Vote{
		ValidatorIndex: 1,
		Height:         2,
		Round:          1,
		Timestamp:      100,
		Type:           VoteTypePrecommit,
		BlockID:        BlockID{},
	}
	lastCommit := &Commit{
		Height:     2,
		Round:      1,
		Signatures: []CommitSig{vote.CommitSig(), NewCommitSigAbsent()},
	}
	return NewBlock(&header, txns, lastCommit, nil)
}<|MERGE_RESOLUTION|>--- conflicted
+++ resolved
@@ -80,25 +80,10 @@
 
 func TestCommitAccessorFunctions(t *testing.T) {
 	commit := CreateNewCommit()
-<<<<<<< HEAD
-	if commit.Height() != 2 {
-		t.Error("Height")
-	}
-	if commit.Round() != 1 {
-		t.Error("Round")
-	}
-	if commit.Size() != 2 {
-		t.Error("Size")
-	}
-	if !commit.IsCommit() {
-		t.Error("IsCommit")
-	}
-=======
 	assert.Equal(t, commit.Height, uint64(2))
 	assert.Equal(t, commit.Round, uint(1))
 	assert.Equal(t, commit.Size(), 2)
 	assert.Equal(t, commit.IsCommit(), true)
->>>>>>> a6d20977
 }
 
 func TestCommitToBitArray(t *testing.T) {
