--- conflicted
+++ resolved
@@ -203,22 +203,6 @@
 	return &commitCopy
 }
 
-<<<<<<< HEAD
-// Height returns the height of the commit
-func (commit *Commit) Height() uint64 {
-	if len(commit.Precommits) == 0 {
-		return uint64(0)
-	}
-	return commit.FirstPrecommit().Height
-}
-
-// Round returns the round of the commit
-func (commit *Commit) Round() uint32 {
-	if len(commit.Precommits) == 0 {
-		return uint32(0)
-	}
-	return commit.FirstPrecommit().Round
-=======
 // GetHeight returns the height of the commit
 func (commit *Commit) GetHeight() uint64 {
 	return commit.Height
@@ -227,7 +211,6 @@
 // GetRound returns the round of the commit
 func (commit *Commit) GetRound() uint {
 	return commit.Round
->>>>>>> a6d20977
 }
 
 // Type returns the vote type of the commit, which is always VoteTypePrecommit
@@ -282,22 +265,10 @@
 		if len(commit.Signatures) == 0 {
 			return errors.New("no signatures in commit")
 		}
-<<<<<<< HEAD
-		// Ensure that all heights are the same
-		if uint64(precommit.Height) != height {
-			return fmt.Errorf("Invalid commit precommit height. Expected %v, got %v",
-				height, precommit.Height)
-		}
-		// Ensure that all rounds are the same
-		if precommit.Round != round {
-			return fmt.Errorf("Invalid commit precommit round. Expected %v, got %v",
-				round, precommit.Round)
-=======
 		for i, commitSig := range commit.Signatures {
 			if err := commitSig.ValidateBasic(); err != nil {
 				return fmt.Errorf("wrong CommitSig #%d: %v", i, err)
 			}
->>>>>>> a6d20977
 		}
 	}
 	return nil
