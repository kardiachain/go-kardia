/*
 *  Copyright 2019 KardiaChain
 *  This file is part of the go-kardia library.
 *
 *  The go-kardia library is free software: you can redistribute it and/or modify
 *  it under the terms of the GNU Lesser General Public License as published by
 *  the Free Software Foundation, either version 3 of the License, or
 *  (at your option) any later version.
 *
 *  The go-kardia library is distributed in the hope that it will be useful,
 *  but WITHOUT ANY WARRANTY; without even the implied warranty of
 *  MERCHANTABILITY or FITNESS FOR A PARTICULAR PURPOSE. See the
 *  GNU Lesser General Public License for more details.
 *
 *  You should have received a copy of the GNU Lesser General Public License
 *  along with the go-kardia library. If not, see <http://www.gnu.org/licenses/>.
 */

package main

import (
	"crypto/ecdsa"
	"flag"
	"fmt"
	"math/big"
	"net/http"
	"net/http/pprof"
	"os"
	"path/filepath"
	"runtime"
	"time"

<<<<<<< HEAD
	"github.com/gorilla/mux"
	"github.com/pkg/errors"
	"github.com/rs/cors"
	"gopkg.in/yaml.v2"

=======
>>>>>>> 6b2bec4f
	"github.com/kardiachain/go-kardiamain/configs"
	"github.com/kardiachain/go-kardiamain/dualchain/blockchain"
	"github.com/kardiachain/go-kardiamain/dualchain/event_pool"
	"github.com/kardiachain/go-kardiamain/dualchain/service"
	"github.com/kardiachain/go-kardiamain/dualnode/dual_proxy"
	"github.com/kardiachain/go-kardiamain/dualnode/kardia"
	"github.com/kardiachain/go-kardiamain/kai/storage"
	"github.com/kardiachain/go-kardiamain/lib/common"
	"github.com/kardiachain/go-kardiamain/lib/crypto"
	"github.com/kardiachain/go-kardiamain/lib/log"
	"github.com/kardiachain/go-kardiamain/lib/sysutils"
	kai "github.com/kardiachain/go-kardiamain/mainchain"
	"github.com/kardiachain/go-kardiamain/mainchain/genesis"
	"github.com/kardiachain/go-kardiamain/mainchain/tx_pool"
	"github.com/kardiachain/go-kardiamain/node"
	"github.com/kardiachain/go-kardiamain/types"

	kaiproto "github.com/kardiachain/go-kardiamain/proto/kardiachain/types"
)

const (
	LevelDb = iota
)

var args flags

// getP2P gets p2p's config from config
func (c *Config) getP2PConfig() (*configs.P2PConfig, error) {
	var privKey *ecdsa.PrivateKey
	var err error
	peer := c.P2P
	if peer.PrivateKey != "" {
		privKey, err = crypto.HexToECDSA(peer.PrivateKey)
	} else {
		privKey, err = crypto.GenerateKey()
	}
	if err != nil {
		return nil, err
	}
	p2pConfig := configs.DefaultP2PConfig()
	p2pConfig.Seeds = c.MainChain.Seeds
	p2pConfig.ListenAddress = c.P2P.ListenAddress
	p2pConfig.RootDir = c.DataDir
	p2pConfig.AddrBook = filepath.Join(c.DataDir, "addrbook.json")
	p2pConfig.PrivateKey = privKey
	return p2pConfig, nil
}

// getDbInfo gets database information from config. Currently, it only supports levelDb and Mondodb
func (c *Config) getDbInfo(isDual bool) storage.DbInfo {
	database := c.MainChain.Database
	if isDual {
		database = c.DualChain.Database
	}
	nodeDir := filepath.Join(c.DataDir, c.Name, database.Dir)
	if database.Drop == 1 {
		// Clear all contents within data dir
		if err := removeDirContents(nodeDir); err != nil {
			panic(err)
		}
	}
	return storage.NewLevelDbInfo(nodeDir, database.Caches, database.Handles)
}

// getTxPoolConfig gets txPoolConfig from config, based on target network
func (c *Config) getTxPoolConfig() tx_pool.TxPoolConfig {
	txPool := c.Genesis.TxPool
	if args.network == Mainnet {
		return tx_pool.DefaultTxPoolConfig
	}
	return tx_pool.TxPoolConfig{
		AccountSlots:  txPool.AccountSlots,
		AccountQueue:  txPool.AccountQueue,
		GlobalSlots:   txPool.GlobalSlots,
		GlobalQueue:   txPool.GlobalQueue,
		MaxBatchBytes: txPool.MaxBatchBytes,
		Broadcast:     txPool.Broadcast,
	}
}

// getGenesisConfig gets node data from config
func (c *Config) getGenesisConfig(isDual bool) (*genesis.Genesis, error) {
	var (
		ga  genesis.GenesisAlloc
		err error
	)
	g := c.MainChain.Genesis
	if isDual {
		g = c.DualChain.Genesis
	}

	if g == nil {
		ga = make(genesis.GenesisAlloc, 0)
	} else {
		genesisAccounts := make(map[string]*big.Int)
		genesisContracts := make(map[string]string)

		amount, _ := big.NewInt(0).SetString(g.GenesisAmount, 10)
		for _, address := range g.Addresses {
			genesisAccounts[address] = amount
		}

		for key, contract := range g.Contracts {
			configs.LoadGenesisContract(key, contract.Address, contract.ByteCode, contract.ABI)
			if key != configs.StakingContract {
				genesisContracts[contract.Address] = contract.ByteCode
			}
		}
		ga, err = genesis.GenesisAllocFromAccountAndContract(genesisAccounts, genesisContracts)
		if err != nil {
			return nil, err
		}
	}

	return &genesis.Genesis{
		Config:          c.getChainConfig(),
		Alloc:           ga,
		Validators:      g.Validators,
		ConsensusParams: c.getConsensusParams(),
		Consensus:       c.getConsensusConfig(),
	}, nil
}

// getMainChainConfig gets mainchain's config from config
func (c *Config) getMainChainConfig() (*node.MainChainConfig, error) {
	chain := c.MainChain
	dbInfo := c.getDbInfo(false)
	if dbInfo == nil {
		return nil, fmt.Errorf("cannot get dbInfo")
	}
	genesisData, err := c.getGenesisConfig(false)
	if err != nil {
		return nil, err
	}
	mainChainConfig := node.MainChainConfig{
		DBInfo:      dbInfo,
		Genesis:     genesisData,
		TxPool:      c.getTxPoolConfig(),
		AcceptTxs:   chain.AcceptTxs,
		IsZeroFee:   chain.ZeroFee == 1,
		NetworkId:   chain.NetworkID,
		ChainId:     chain.ChainID,
		ServiceName: chain.ServiceName,
		Consensus:   genesisData.Consensus,
	}
	return &mainChainConfig, nil
}

// getMainChainConfig gets mainchain's config from config
func (c *Config) getDualChainConfig() (*node.DualChainConfig, error) {
	dbInfo := c.getDbInfo(true)
	if dbInfo == nil {
		return nil, fmt.Errorf("cannot get dbInfo")
	}
	genesisData, err := c.getGenesisConfig(true)
	if err != nil {
		return nil, err
	}
	eventPool := event_pool.Config{
		GlobalSlots: c.DualChain.EventPool.GlobalSlots,
		GlobalQueue: c.DualChain.EventPool.GlobalQueue,
		BlockSize:   c.DualChain.EventPool.BlockSize,
	}

	baseAccount, err := c.getBaseAccount()
	if err != nil {
		return nil, err
	}

	dualChainConfig := node.DualChainConfig{
		DBInfo:           dbInfo,
		DualGenesis:      genesisData,
		DualEventPool:    eventPool,
		DualNetworkID:    c.DualChain.NetworkID,
		ChainId:          c.DualChain.ChainID,
		DualProtocolName: *c.DualChain.Protocol,
		BaseAccount:      baseAccount,
	}
	return &dualChainConfig, nil
}

// getNodeConfig gets NodeConfig from config
func (c *Config) getNodeConfig() (*node.Config, error) {
	n := c.Node
	p2pConfig, err := c.getP2PConfig()
	if err != nil {
		return nil, err
	}
	nodeConfig := node.Config{
		Name:             n.Name,
		DataDir:          n.DataDir,
		P2P:              p2pConfig,
		HTTPHost:         n.HTTPHost,
		HTTPPort:         n.HTTPPort,
		HTTPCors:         n.HTTPCors,
		HTTPVirtualHosts: n.HTTPVirtualHosts,
		HTTPModules:      n.HTTPModules,
		MainChainConfig:  node.MainChainConfig{},
		DualChainConfig:  node.DualChainConfig{},
		PeerProxyIP:      "",
		Metrics:          n.Metrics,
	}
	mainChainConfig, err := c.getMainChainConfig()
	if err != nil {
		return nil, err
	}
	if mainChainConfig == nil {
		return nil, fmt.Errorf("mainChainConfig is empty")
	}
	nodeConfig.MainChainConfig = *mainChainConfig
	if c.DualChain != nil {
		if dualChainConfig, err := c.getDualChainConfig(); err != nil {
			return nil, err
		} else {
			nodeConfig.DualChainConfig = *dualChainConfig
		}
	}
	return &nodeConfig, nil
}

// newLog inits new logger for kardia
func (c *Config) newLog() log.Logger {
	// Setups log to Stdout.
	level, err := log.LvlFromString(c.LogLevel)
	if err != nil {
		fmt.Printf("invalid log level argument, default to INFO: %v \n", err)
		level = log.LvlInfo
	}
	log.Root().SetHandler(log.LvlFilterHandler(level,
		log.StreamHandler(os.Stdout, log.TerminalFormat(true))))
	return log.New()
}

// getBaseAccount gets base account that is used to execute internal smart contract
func (c *Config) getBaseAccount() (*configs.BaseAccount, error) {
	var privKey *ecdsa.PrivateKey
	var err error
	var address common.Address

	address = common.HexToAddress(c.DualChain.BaseAccount.Address)
	privKey, err = crypto.HexToECDSA(c.DualChain.BaseAccount.PrivateKey)

	if err != nil {
		return nil, fmt.Errorf("baseAccount: Invalid privatekey: %v", err)
	}
	return &configs.BaseAccount{
		Address:    address,
		PrivateKey: *privKey,
	}, nil
}

// getConsensusConfig gets consensus timeout configs
func (c *Config) getConsensusConfig() *configs.ConsensusConfig {
	if args.network == Mainnet {
		return configs.DefaultConsensusConfig()
	}
	return &configs.ConsensusConfig{
		TimeoutPropose:              time.Duration(c.Genesis.Consensus.TimeoutPropose) * time.Millisecond,
		TimeoutProposeDelta:         time.Duration(c.Genesis.Consensus.TimeoutProposeDelta) * time.Millisecond,
		TimeoutPrevote:              time.Duration(c.Genesis.Consensus.TimeoutPrevote) * time.Millisecond,
		TimeoutPrevoteDelta:         time.Duration(c.Genesis.Consensus.TimeoutPrevoteDelta) * time.Millisecond,
		TimeoutPrecommit:            time.Duration(c.Genesis.Consensus.TimeoutPrecommit) * time.Millisecond,
		TimeoutPrecommitDelta:       time.Duration(c.Genesis.Consensus.TimeoutPrecommitDelta) * time.Millisecond,
		TimeoutCommit:               time.Duration(c.Genesis.Consensus.TimeoutCommit) * time.Millisecond,
		IsSkipTimeoutCommit:         c.Genesis.Consensus.IsSkipTimeoutCommit,
		IsCreateEmptyBlocks:         c.Genesis.Consensus.IsCreateEmptyBlocks,
		CreateEmptyBlocksInterval:   time.Duration(c.Genesis.Consensus.CreateEmptyBlocksInterval) * time.Millisecond,
		PeerGossipSleepDuration:     time.Duration(c.Genesis.Consensus.PeerGossipSleepDuration) * time.Millisecond,
		PeerQueryMaj23SleepDuration: time.Duration(c.Genesis.Consensus.PeerQueryMaj23SleepDuration) * time.Millisecond,
	}
}

// getConsensusConfig gets consensus config params
func (c *Config) getConsensusParams() *kaiproto.ConsensusParams {
	defaultCsParams := configs.DefaultConsensusParams()
	if args.network == Mainnet {
		return defaultCsParams
	}
	return &kaiproto.ConsensusParams{
		Block: kaiproto.BlockParams{
			MaxBytes:   c.Genesis.ConsensusParams.Block.MaxBytes,
			MaxGas:     c.Genesis.ConsensusParams.Block.MaxGas,
			TimeIotaMs: defaultCsParams.Block.TimeIotaMs,
		},
		Evidence: kaiproto.EvidenceParams{
			MaxAgeNumBlocks: c.Genesis.ConsensusParams.Evidence.MaxAgeNumBlocks,
			MaxAgeDuration:  time.Duration(c.Genesis.ConsensusParams.Evidence.MaxAgeDuration) * time.Hour,
			MaxBytes:        c.Genesis.ConsensusParams.Evidence.MaxBytes,
		},
	}
}

func (c *Config) getChainConfig() *configs.ChainConfig {
	if args.network == Mainnet {
		return configs.MainnetChainConfig
	}
	return c.Genesis.ChainConfig
}

// Start starts chain with given config
func (c *Config) Start() {
	logger := c.newLog()

	// System settings
	if err := runtimeSystemSettings(); err != nil {
		logger.Error("Fail to update system settings", "err", err)
		return
	}

	// get nodeConfig from config
	nodeConfig, err := c.getNodeConfig()
	if err != nil {
		logger.Error("Cannot get node config", "err", err)
		return
	}

	genesis, err := c.getGenesisConfig(false)
	if err != nil {
		panic(err)
	}

	nodeConfig.Genesis = genesis
	// init new node from nodeConfig
	n, err := node.New(nodeConfig)
	if err != nil {
		logger.Error("Cannot create node", "err", err)
		return
	}

	if err := n.Register(kai.NewKardiaService); err != nil {
		logger.Error("error while adding kardia service", "err", err)
		return
	}

	if c.DualChain != nil {
		if err := n.Register(service.NewDualService); err != nil {
			logger.Error("error while adding dual service", "err", err)
			return
		}
	}

	if err := n.Start(); err != nil {
		logger.Error("error while starting node", "err", err)
		return
	}

	if c.MainChain.Events != nil {
		var kardiaService *kai.KardiaService
		if err := n.Service(&kardiaService); err != nil {
			logger.Error("cannot get Kardia service", "err", err)
			return
		}
		// save watchers to db
		c.SaveWatchers(kardiaService, c.MainChain.Events)
	}

<<<<<<< HEAD
	if c.DualChain != nil {
	}

	if c.Debug != nil {
		if err := c.StartDebug(); err != nil {
			logger.Error("Failed to start debug", "err", err)
		}
	}

=======
>>>>>>> 6b2bec4f
	if err := c.StartDual(n); err != nil {
		logger.Error("error while starting dual", "err", err)
		return
	}

	go displayKardiaPeers(n)
	waitForever()
}

// StartDual reads dual config and start dual service
func (c *Config) StartDual(n *node.Node) error {
	if c.DualChain != nil {
		var kardiaService *kai.KardiaService
		var dualService *service.DualService
		var dualProxy *dual_proxy.Proxy
		var err error

		if err = n.Service(&kardiaService); err != nil {
			return fmt.Errorf("cannot get Kardia service: %v", err)
		}

		if err = n.Service(&dualService); err != nil {
			return fmt.Errorf("cannot get Dual service: %v", err)
		}

		// save watchers to db
		if c.DualChain.Events != nil {
			c.SaveWatchers(dualService, c.DualChain.Events)
		}

		// init kardia proxy
		kardiaProxy := &kardia.KardiaProxy{}
		if err = kardiaProxy.Init(kardiaService.BlockChain(), kardiaService.TxPool(),
			dualService.BlockChain(), dualService.EventPool(), nil, nil); err != nil {
			panic(err)
		}

		if dualProxy, err = dual_proxy.NewProxy(
			c.DualChain.ServiceName,
			kardiaService.BlockChain(),
			kardiaService.TxPool(),
			dualService.BlockChain(),
			dualService.EventPool(),
			*c.DualChain.PublishedEndpoint,
			*c.DualChain.SubscribedEndpoint,
		); err != nil {
			log.Error("Fail to initialize proxy", "error", err, "proxy", c.DualChain.ServiceName)
			return err
		}

		// Create and pass a dual's blockchain manager to dual service, enabling dual consensus to
		// submit tx to either internal or external blockchain.
		bcManager := blockchain.NewDualBlockChainManager(kardiaProxy, dualProxy)
		dualService.SetDualBlockChainManager(bcManager)

		// Register the 'other' blockchain to each internal/external blockchain. This is needed
		// for generate Tx to submit to the other blockchain.
		kardiaProxy.RegisterExternalChain(dualProxy)
		dualProxy.RegisterInternalChain(kardiaProxy)

		dualProxy.Start()
		kardiaProxy.Start()
	}
	return nil
}

func (c *Config) StartDebug() error {
	log.Info("Start pprof debug")
	go func() {
		router := mux.NewRouter()
		router.HandleFunc("/debug/pprof/", pprof.Index)
		router.HandleFunc("/debug/pprof/cmdline", pprof.Cmdline)
		router.HandleFunc("/debug/pprof/profile", pprof.Profile)
		router.HandleFunc("/debug/pprof/symbol", pprof.Symbol)
		router.HandleFunc("/debug/pprof/trace", pprof.Trace)
		router.Handle("/debug/pprof/goroutine", pprof.Handler("goroutine"))
		router.Handle("/debug/pprof/heap", pprof.Handler("heap"))
		router.Handle("/debug/pprof/threadcreate", pprof.Handler("threadcreate"))
		router.Handle("/debug/pprof/block", pprof.Handler("block"))
		router.Handle("/debug/vars", http.DefaultServeMux)

		if err := http.ListenAndServe(c.Debug.Port, cors.AllowAll().Handler(router)); err != nil {
			panic(err)
		}
	}()
	return nil
}

func (c *Config) SaveWatchers(service node.Service, events []Event) {
	if events != nil {
		for _, event := range events {
			abi := ""
			masterAbi := ""
			if event.ABI != nil {
				abi = *event.ABI
			}
			if event.MasterABI != nil {
				masterAbi = *event.MasterABI
			}
			smc := &types.KardiaSmartcontract{
				MasterSmc:  event.MasterSmartContract,
				MasterAbi:  masterAbi,
				SmcAddress: event.ContractAddress,
				SmcAbi:     abi,
			}
			service.DB().WriteEvent(smc)
		}
	}
}

// removeDirContents deletes old local node directory
func removeDirContents(dir string) error {
	var err error
	var directory *os.File

	log.Info("Remove directory", "dir", dir)
	if _, err = os.Stat(dir); err != nil {
		if os.IsNotExist(err) {
			log.Info("Directory does not exist", "dir", dir)
			return nil
		} else {
			return err
		}
	}
	if directory, err = os.Open(dir); err != nil {
		return err
	}

	defer directory.Close()

	var dirNames []string
	if dirNames, err = directory.Readdirnames(-1); err != nil {
		return err
	}
	for _, name := range dirNames {
		if err = os.RemoveAll(filepath.Join(dir, name)); err != nil {
			return err
		}
	}
	return nil
}

// runtimeSystemSettings optimizes process setting for go-kardia
func runtimeSystemSettings() error {
	runtime.GOMAXPROCS(runtime.NumCPU())
	limit, err := sysutils.FDCurrent()
	if err != nil {
		return err
	}
	if limit < 2048 { // if rlimit is less than 2048 try to raise it to 2048
		if err := sysutils.FDRaise(2048); err != nil {
			return err
		}
	}
	return nil
}

func displayKardiaPeers(n *node.Node) {

}

func waitForever() {
	select {}
}

func main() {
	flag.Parse()
	config, err := LoadConfig(args)
	if err != nil {
		panic(err)
	}
	config.Start()
}<|MERGE_RESOLUTION|>--- conflicted
+++ resolved
@@ -30,14 +30,11 @@
 	"runtime"
 	"time"
 
-<<<<<<< HEAD
 	"github.com/gorilla/mux"
 	"github.com/pkg/errors"
 	"github.com/rs/cors"
 	"gopkg.in/yaml.v2"
 
-=======
->>>>>>> 6b2bec4f
 	"github.com/kardiachain/go-kardiamain/configs"
 	"github.com/kardiachain/go-kardiamain/dualchain/blockchain"
 	"github.com/kardiachain/go-kardiamain/dualchain/event_pool"
@@ -394,7 +391,6 @@
 		c.SaveWatchers(kardiaService, c.MainChain.Events)
 	}
 
-<<<<<<< HEAD
 	if c.DualChain != nil {
 	}
 
@@ -404,8 +400,6 @@
 		}
 	}
 
-=======
->>>>>>> 6b2bec4f
 	if err := c.StartDual(n); err != nil {
 		logger.Error("error while starting dual", "err", err)
 		return
