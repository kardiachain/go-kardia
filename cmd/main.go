--- conflicted
+++ resolved
@@ -339,8 +339,27 @@
 		return
 	}
 
-	if c.Metrics {
-		metrics.Enabled = true
+	genesisCfg, err := c.getGenesisConfig()
+	if err != nil {
+		panic(err)
+	}
+
+	nodeConfig.Genesis = genesisCfg
+	// init new node from nodeConfig
+	n, err := node.New(nodeConfig)
+	if err != nil {
+		logger.Error("Cannot create node", "err", err)
+		return
+	}
+
+	if err := n.Register(kai.NewKardiaService); err != nil {
+		logger.Error("error while adding kardia service", "err", err)
+		return
+	}
+
+	if err := n.Start(); err != nil {
+		logger.Error("error while starting node", "err", err)
+		return
 	}
 
 	if c.Debug != nil {
@@ -349,43 +368,12 @@
 		}
 	}
 
-	genesisCfg, err := c.getGenesisConfig()
-	if err != nil {
-		panic(err)
-	}
-
-	nodeConfig.Genesis = genesisCfg
-	// init new node from nodeConfig
-	n, err := node.New(nodeConfig)
-	if err != nil {
-		logger.Error("Cannot create node", "err", err)
-		return
-	}
-
-	if err := n.Register(kai.NewKardiaService); err != nil {
-		logger.Error("error while adding kardia service", "err", err)
-		return
-	}
-
-	if err := n.Start(); err != nil {
-		logger.Error("error while starting node", "err", err)
-		return
-	}
-
-<<<<<<< HEAD
-=======
-	if c.Debug != nil {
-		if err := c.StartDebug(); err != nil {
-			logger.Error("Failed to start debug", "err", err)
-		}
-	}
-
->>>>>>> 5fd55ae6
 	waitForever()
 }
 
 func (c *Config) StartDebug() error {
 	go func() {
+		log.Warn("Running router server")
 		router := mux.NewRouter()
 		router.HandleFunc("/debug/pprof/", pprof.Index)
 		router.HandleFunc("/debug/pprof/cmdline", pprof.Cmdline)
@@ -397,9 +385,7 @@
 		router.Handle("/debug/pprof/threadcreate", pprof.Handler("threadcreate"))
 		router.Handle("/debug/pprof/block", pprof.Handler("block"))
 		router.Handle("/debug/vars", http.DefaultServeMux)
-		if metrics.Enabled {
-			router.Handle("/metrics", prometheus.Handler(metrics.DefaultRegistry))
-		}
+		router.Handle("/metrics", prometheus.Handler(metrics.DefaultRegistry))
 
 		if err := http.ListenAndServe(c.Debug.Port, cors.AllowAll().Handler(router)); err != nil {
 			panic(err)
