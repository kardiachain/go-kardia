--- conflicted
+++ resolved
@@ -1,5 +1,3 @@
-<<<<<<< HEAD
-=======
 Node:
   Name: node1
   DataDir: /tmp/.kardia
@@ -36,12 +34,4 @@
     Dir: chaindata                           # directory stores leveldb
     Cache: 16                                # cache is used in leveldb
     Handles: 32                              # handles is used in leveldb
-    Drop: 1                                  # Specify whether drop database or not (0 is no, 1 is yes)
->>>>>>> ebdb7b24
-GenTxs: # Devnet config to dynamize txs processing
-  Type: 1
-  NumTxs: 500
-  Delay: 2
-  Index: 1
-Debug: # Devnet config for debugging purposes 
-  Port: ":6000"+    Drop: 1                                  # Specify whether drop database or not (0 is no, 1 is yes)