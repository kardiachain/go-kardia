Node:
  Name: node1             # node name
  DataDir: /tmp/.kardia1   # database data directory
  HTTPHost: 0.0.0.0       # RPC address
  HTTPPort: 8545          # RPC port
  HTTPModules:            # accepted API modules
    - node
    - kai
    - tx
    - account
    - debug
    - net
    - eth
    - web3
  HTTPVirtualHosts:       # virtual hosts connection
    - 0.0.0.0
    - 127.0.0.1
    - localhost
  HTTPCors:               # cors, use "*" to accept all
    - 0.0.0.0
    - 127.0.0.1
    - localhost
  WSHost: 0.0.0.0
  WSPort: 8546
  P2P:
    PrivateKey:           # private key without 0x prefix, leave blank for joining as non-validator node
    ListenAddress: tcp://0.0.0.0:3000 # IP and Port for P2P connection
    InboundPeers: 40
    OutboundPeers: 15
  LogLevel: info          # crit, error, warn, info, debug, trace
  Metrics: false
  FastSync:
    ServiceName: BCR      # log tag of blockchain reactor logs. Type string
    Enable: true          # true if this node allow and be able to fastsync, otherwise false
    MaxPeers: 2           # maximum peer is allowed to receive fastsync blocks from this node at a time. Type int
    TargetPending: 10     # maximum number of blocks in a batch sync. Type int
    PeerTimeout: 15       # maximum response time from a peer in second. Type int
    MinRecvRate: 0        # minimum receive rate from peer, otherwise prune. Type int64
<<<<<<< HEAD
  DisableBloomStoring: false
=======
  GasOracle:
    Blocks: 10              # number of recent blocks used to suggest gas price. Type int
    Percentile: 10          # percent of gas price increasing based on highest gas of recent transactions. Type int
    Default: 1000000000     # default gas price. Type string
    MaxPrice: 500000000000  # maximum gas price this node will accept. Type string
>>>>>>> aebfe0f7
MainChain:
  ServiceName: KARDIA     # mainchain service name
  ChainId: 0              # default chainid
  NetworkId: 100          # default networkid
  AcceptTxs: 1            # accept tx sync process or not (1 is yes, 0 is no)
  Seeds:
    - faf0b7cbd8003dbef341a263cb9e1dd2a41e8acd@13.251.223.247:3000
    - fd4a31e03175e5871f84e9f8aa35ded0a691fec9@13.228.186.253:3000
    - 8e1d7fabfbc61182670db6fe40e196e0d0115b6d@13.250.168.234:3000
    - 3494b209080f42139e35e8958f2e5646fab4f7e3@13.251.195.141:3000
    - b653443811115c3be4f50186536361780b1cd6ec@46.137.215.229:3000
    - f1135bc1f710275ec1f85bc0fd88c5ca0a9a6090@54.251.108.202:3000
    - 47c229a200880d74b9a6bd430224b0c127e202d5@13.228.239.244:3000
    - abb20582e80f64235dd03b67a3e12d334dd26489@18.136.72.15:3000
    - 2e6d694bd9d30ad165881dc009ff02d9489971ae@54.255.107.221:3000
    - 60ac5d7afb954e437aacd42566d7bcfef616cf3e@52.74.41.175:3000
    - 5611c55846cba0dac1dbec92936bd4bdc36b21eb@13.213.159.248:3000
    - 4269e8f376e57fc055af00014a020b1510c1d873@52.77.249.228:3000
  Database:
    Dir: chaindata                           # directory stores leveldb
    Cache: 16                                # cache is used in leveldb
    Handles: 32                              # handles is used in leveldb
    Drop: 0                                  # specify whether drop database or not (0 is no, 1 is yes)<|MERGE_RESOLUTION|>--- conflicted
+++ resolved
@@ -36,15 +36,12 @@
     TargetPending: 10     # maximum number of blocks in a batch sync. Type int
     PeerTimeout: 15       # maximum response time from a peer in second. Type int
     MinRecvRate: 0        # minimum receive rate from peer, otherwise prune. Type int64
-<<<<<<< HEAD
-  DisableBloomStoring: false
-=======
   GasOracle:
     Blocks: 10              # number of recent blocks used to suggest gas price. Type int
     Percentile: 10          # percent of gas price increasing based on highest gas of recent transactions. Type int
     Default: 1000000000     # default gas price. Type string
     MaxPrice: 500000000000  # maximum gas price this node will accept. Type string
->>>>>>> aebfe0f7
+  DisableBloomStoring: false
 MainChain:
   ServiceName: KARDIA     # mainchain service name
   ChainId: 0              # default chainid
