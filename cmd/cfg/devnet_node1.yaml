--- conflicted
+++ resolved
@@ -1,63 +1,58 @@
-Node:
-  Name: node1
-  DataDir: /tmp/.kardia
-  HTTPHost: 0.0.0.0
-  HTTPPort: 8545
-  HTTPModules:
-    - node
-    - kai
-    - tx
-    - account
-    - net
-    - eth
-    - txpool
-    - debug
-  HTTPVirtualHosts:
-    - 0.0.0.0
-    - localhost
-  HTTPCors:
-    - "*"
-  WSHost: 0.0.0.0
-  WSPort: 8550
-  WSOrigins: # cors, use "*" to accept all
-    - "*"
-  P2P:
-    PrivateKey: 8843ebcb1021b00ae9a644db6617f9c6d870e5fd53624cefe374c1d2d710fd06
-    ListenAddress: tcp://0.0.0.0:3000
-<<<<<<< HEAD
-    InboundPeers: 25
-    OutboundPeers: 25
-=======
-    InboundPeers: 15
-    OutboundPeers: 15
->>>>>>> 5fd55ae6
-  LogLevel: info           # crit, error, warn, info, debug, trace
-  Metrics: true
-  FastSync:
-    Enable: true        # true if this node allow and be able to fastsync, otherwise false
-    MaxPeers: 2         # maximum peer is allowed to receive fastsync blocks from this node at a time. Type int
-    TargetPending: 20   # maximum number of blocks in a batch sync. Type int
-    PeerTimeout: 15     # maximum response time from a peer in second. Type int
-    MinRecvRate: 0      # minimum receive rate from peer, otherwise prune. Type int64
-  TimeOutForStaticCall: 5
-MainChain:
-  ServiceName: KARDIA
-  ChainId: 1
-  NetworkId: 10000
-  AcceptTxs: 1       # accept tx sync process or not (1 is yes, 0 is no)
-  Seeds:
-    - c1fe56e3f58d3244f606306611a5d10c8333f1f6@127.0.0.1:3000
-    - 7cefc13b6e2aedeedfb7cb6c32457240746baee5@127.0.0.1:3001
-    - ff3dac4f04ddbd24de5d6039f90596f0a8bb08fd@127.0.0.1:3002
-  Database:
-    Dir: chaindata                           # directory stores leveldb
-    Cache: 16                                # cache is used in leveldb
-    Handles: 32                              # handles is used in leveldb
-    Drop: 1                                  # Specify whether drop database or not (0 is no, 1 is yes)
-GenTxs: # Devnet config to dynamize txs processing
-  Type: 1
-  NumTxs: 500
-  Delay: 2
-  Index: 1
-Debug: # Devnet config for debugging purposes 
-  Port: ":6001"
+Node:
+  Name: node1
+  DataDir: /tmp/.kardia
+  HTTPHost: 0.0.0.0
+  HTTPPort: 8545
+  HTTPModules:
+    - node
+    - kai
+    - tx
+    - account
+    - net
+    - eth
+    - txpool
+    - debug
+  HTTPVirtualHosts:
+    - 0.0.0.0
+    - localhost
+  HTTPCors:
+    - "*"
+  WSHost: 0.0.0.0
+  WSPort: 8550
+  WSOrigins: # cors, use "*" to accept all
+    - "*"
+  P2P:
+    PrivateKey: 8843ebcb1021b00ae9a644db6617f9c6d870e5fd53624cefe374c1d2d710fd06
+    ListenAddress: tcp://0.0.0.0:3000
+    InboundPeers: 15
+    OutboundPeers: 15
+  LogLevel: info           # crit, error, warn, info, debug, trace
+  Metrics: true
+  FastSync:
+    Enable: true        # true if this node allow and be able to fastsync, otherwise false
+    MaxPeers: 2         # maximum peer is allowed to receive fastsync blocks from this node at a time. Type int
+    TargetPending: 20   # maximum number of blocks in a batch sync. Type int
+    PeerTimeout: 15     # maximum response time from a peer in second. Type int
+    MinRecvRate: 0      # minimum receive rate from peer, otherwise prune. Type int64
+  TimeOutForStaticCall: 5
+MainChain:
+  ServiceName: KARDIA
+  ChainId: 1
+  NetworkId: 10000
+  AcceptTxs: 1       # accept tx sync process or not (1 is yes, 0 is no)
+  Seeds:
+    - c1fe56e3f58d3244f606306611a5d10c8333f1f6@127.0.0.1:3000
+    - 7cefc13b6e2aedeedfb7cb6c32457240746baee5@127.0.0.1:3001
+    - ff3dac4f04ddbd24de5d6039f90596f0a8bb08fd@127.0.0.1:3002
+  Database:
+    Dir: chaindata                           # directory stores leveldb
+    Cache: 16                                # cache is used in leveldb
+    Handles: 32                              # handles is used in leveldb
+    Drop: 1                                  # Specify whether drop database or not (0 is no, 1 is yes)
+GenTxs: # Devnet config to dynamize txs processing
+  Type: 1
+  NumTxs: 500
+  Delay: 2
+  Index: 1
+Debug: # Devnet config for debugging purposes 
+  Port: ":6000"