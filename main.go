--- conflicted
+++ resolved
@@ -81,14 +81,10 @@
 	name := flag.String("name", "", "Name of node")
 	rpcEnabled := flag.Bool("rpc", false, "whether to open HTTP RPC endpoints")
 	rpcAddr := flag.String("rpcaddr", "", "HTTP-RPC server listening interface")
-<<<<<<< HEAD
 	rpcPort := flag.Int("rpcport", node.DefaultHTTPPort, "HTTP-RPC server listening port")
-=======
-	rpcPort := flag.Int("rpcport", 8545, "HTTP-RPC server listening port")
 	addTxn := flag.Bool("txn", false, "whether to add a transfer txn")
 	genNewTxs := flag.Bool("genNewTxs", false, "whether to run routine that regularly add new transactions.")
 	newTxDelay := flag.Int("newTxDelay", 10, "how often new txs are added.")
->>>>>>> 29bf2e43
 	dualMode := flag.Bool("dual", false, "whether to run in dual mode")
 	ethStat := flag.Bool("ethstat", false, "report eth stats to network")
 	ethStatName := flag.String("ethstatname", "", "name to use when reporting eth stats")
