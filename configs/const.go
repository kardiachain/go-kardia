/*
 *  Copyright 2018 KardiaChain
 *  This file is part of the go-kardia library.
 *
 *  The go-kardia library is free software: you can redistribute it and/or modify
 *  it under the terms of the GNU Lesser General Public License as published by
 *  the Free Software Foundation, either version 3 of the License, or
 *  (at your option) any later version.
 *
 *  The go-kardia library is distributed in the hope that it will be useful,
 *  but WITHOUT ANY WARRANTY; without even the implied warranty of
 *  MERCHANTABILITY or FITNESS FOR A PARTICULAR PURPOSE. See the
 *  GNU Lesser General Public License for more details.
 *
 *  You should have received a copy of the GNU Lesser General Public License
 *  along with the go-kardia library. If not, see <http://www.gnu.org/licenses/>.
 */

package configs

import "errors"

const (
	// constants related to account to call smc
	KardiaAccountToCallSmc = "0xBA30505351c17F4c818d94a990eDeD95e166474b"
	KardiaPrivKeyToCallSmc = "ae1a52546294bed6e734185775dbc84009de00bdf51b709471e2415c31ceeed7"

	// constants related to rate & addOrder function from smc
	KAI = "KAI"

	// constants related to candidate exchange, Kardia part
	KardiaCandidateExchangeSmcAddress     = "0x00000000000000000000000000000000736D6338"
	KardiaPrivateChainCandidateSmcAddress = "0x00000000000000000000000000000000736D6337"
	KardiaPermissionSmcAddress            = "0x00000000000000000000000000000000736D6336"
	KardiaForwardRequestFunction          = "forwardRequest"
	KardiaForwardResponseFunction         = "forwardResponse"
	KardiaForwardResponseFields           = 4
	KardiaForwardResponseEmailIndex       = 0
	KardiaForwardResponseResponseIndex    = 1
	KardiaForwardResponseFromOrgIndex     = 2
	KardiaForwardResponseToOrgIndex       = 3
	KardiaForwardRequestFields            = 3
	KardiaForwardRequestEmailIndex        = 0
	KardiaForwardRequestFromOrgIndex      = 1
	KardiaForwardRequestToOrgIndex        = 2

<<<<<<< HEAD
	// constants related to candidate exchange, private chain part
=======
>>>>>>> 887e22d7
	PrivateChainCandidateRequestCompletedFields         = 4
	PrivateChainCandidateRequestCompletedFromOrgIDIndex = 0
	PrivateChainCandidateRequestCompletedToOrgIDIndex   = 1
	PrivateChainCandidateRequestCompletedEmailIndex     = 2
	PrivateChainCandidateRequestCompletedContentIndex   = 3
	PrivateChainRequestInfoFunction                     = "requestCandidateInfo"
	PrivateChainCompleteRequestFunction                 = "completeRequest"
	PrivateChainCandidateRequestFields                  = 3
	PrivateChainCandidateRequestEmailIndex              = 0
	PrivateChainCandidateRequestFromOrgIndex            = 1
	PrivateChainCandidateRequestToOrgIndex              = 2

	// default value for 0mq
	DefaultSubscribedEndpoint = "tcp://127.0.0.1:5555"
	DefaultPublishedEndpoint  = "tcp://127.0.0.1:5554"

	DefaultTimeOutForStaticCall = 5
)

var (
	ErrUnsupportedMethod = errors.New("method is not supported by dual logic")
)<|MERGE_RESOLUTION|>--- conflicted
+++ resolved
@@ -20,6 +20,8 @@
 
 import "errors"
 
+// All const related to cross-chain demos including coin exchange and candidate exchange
+// this will be dynamic and removed when run on production
 const (
 	// constants related to account to call smc
 	KardiaAccountToCallSmc = "0xBA30505351c17F4c818d94a990eDeD95e166474b"
@@ -27,6 +29,8 @@
 
 	// constants related to rate & addOrder function from smc
 	KAI = "KAI"
+	//ETH = "ETH"
+	//NEO = "NEO"
 
 	// constants related to candidate exchange, Kardia part
 	KardiaCandidateExchangeSmcAddress     = "0x00000000000000000000000000000000736D6338"
@@ -44,10 +48,8 @@
 	KardiaForwardRequestFromOrgIndex      = 1
 	KardiaForwardRequestToOrgIndex        = 2
 
-<<<<<<< HEAD
 	// constants related to candidate exchange, private chain part
-=======
->>>>>>> 887e22d7
+	//PrivateChainCandidateDBSmcIndex                     = 5
 	PrivateChainCandidateRequestCompletedFields         = 4
 	PrivateChainCandidateRequestCompletedFromOrgIDIndex = 0
 	PrivateChainCandidateRequestCompletedToOrgIDIndex   = 1
