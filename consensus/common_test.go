--- conflicted
+++ resolved
@@ -275,14 +275,9 @@
 	return cs, vss
 }
 
-<<<<<<< HEAD
 func setupGenesis(g *genesis.Genesis, db types.StoreDB) (*typesCfg.ChainConfig, common.Hash, error) {
-	return genesis.SetupGenesisBlock(log.New(), db, g)
-=======
-func setupGenesis(g *genesis.Genesis, db types.StoreDB) (*configs.ChainConfig, common.Hash, error) {
 	stakingUtil, _ := staking.NewSmcStakingnUtil()
 	return genesis.SetupGenesisBlock(log.New(), db, g, stakingUtil)
->>>>>>> f4884009
 }
 
 func GetBlockchain() (*blockchain.BlockChain, *typesCfg.ChainConfig, error) {
