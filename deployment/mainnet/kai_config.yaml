Node:
  Name: KAI-NODE             # node name
  DataDir: /root/.kardia   # database data directory
  HTTPHost: 0.0.0.0       # RPC address
  HTTPPort: 8545          # RPC port
  HTTPModules:            # accepted API modules
    - node
    - kai
    - tx
    - account
    - debug
    - net
    - eth
<<<<<<< HEAD
    - txpool
=======
    - web3
>>>>>>> d3b4e4f7
  HTTPVirtualHosts:       # virtual hosts connection
    - 0.0.0.0
    - 127.0.0.1
    - localhost
  HTTPCors:               # cors, use "*" to accept all
    - 0.0.0.0
    - 127.0.0.1
    - localhost
  WSHost: 0.0.0.0
  WSPort: 8546
  P2P:
    PrivateKey:           # private key without 0x prefix, leave blank for joining as non-validator node
    ListenAddress: tcp://0.0.0.0:3000 # IP and Port for P2P connection
    MaxPeers: 25          # maximum accepted peers
  LogLevel: info          # crit, error, warn, info, debug, trace
  Metrics: false
  FastSync:
    ServiceName: BCR      # log tag of blockchain reactor logs. Type string
    Enable: true          # true if this node allow and be able to fastsync, otherwise false
    MaxPeers: 2           # maximum peer is allowed to receive fastsync blocks from this node at a time. Type int
    TargetPending: 10     # maximum number of blocks in a batch sync. Type int
    PeerTimeout: 15       # maximum response time from a peer in second. Type int
    MinRecvRate: 0        # minimum receive rate from peer, otherwise prune. Type int64
  GasOracle:
    Blocks: 10              # number of recent blocks used to suggest gas price. Type int
    Percentile: 10          # percent of gas price increasing based on highest gas of recent transactions. Type int
    Default: 1000000000     # default gas price. Type string
    MaxPrice: 500000000000  # maximum gas price this node will accept. Type string
MainChain:
  ServiceName: KARDIA     # mainchain service name
  ChainId: 0              # default chainid
  NetworkId: 100          # default networkid
  AcceptTxs: 1            # accept tx sync process or not (1 is yes, 0 is no)
  Seeds:
    - 428c19caa9077ee72a3d162d43a5470ff87208f9@18.140.94.60:3000
    - 0b8b917fba7cc8a9ad56548c50fe682d02a9ba68@52.221.70.9:3000
    - 29ad0123cdbf448e44999ce67ef9fc0dd6f97efc@13.228.0.174:3000
    - 79b598b9ad8f0c1ed987014fe644cc73c7b72035@18.140.169.20:3000
    - f1a1f3cc44c3ad8e1a41f843fb6aa6389fca0923@18.141.28.209:3000
    - 4cd721d24c4e2ed530cf34456841beaa1ab8b8e2@13.251.98.134:3000
    - b3289db82c8fcd317832a8ddd6a87ce6e2aa68eb@54.251.216.97:3000
    - 09c1426c2fdd2ea6650c85639272ca35160821e0@54.254.17.32:3000
    - 91bd677af97914e495a7fc1cea7c4399a2b6b519@52.76.7.193:3000
    - 73650cf6f434a1d5ea37d2a8b1b9ecfd3713ae8d@18.136.217.85:3000
    - 419b2ca33e058f22b52621bd7c4ee1c7b7ba3e74@54.251.128.223:3000
    - d7a26051908b959592560b1964065a49626cf392@52.76.71.249:3000
    - 416daadf88692d93bdc0d89ab0bb149e3ffaf8bd@52.74.22.111:3000
    - cab195fd9ac7f92c2d6757c188d6a021babf4556@18.138.185.176:3000
    - 7ab09cc447d31117c6c248a08c46332b41a25154@18.136.157.48:3000
    - faf0b7cbd8003dbef341a263cb9e1dd2a41e8acd@13.251.223.247:3000
    - fd4a31e03175e5871f84e9f8aa35ded0a691fec9@13.228.186.253:3000
    - 8e1d7fabfbc61182670db6fe40e196e0d0115b6d@13.250.168.234:3000
    - 3494b209080f42139e35e8958f2e5646fab4f7e3@13.251.195.141:3000
    - b653443811115c3be4f50186536361780b1cd6ec@46.137.215.229:3000
    - f1135bc1f710275ec1f85bc0fd88c5ca0a9a6090@54.251.108.202:3000
    - 47c229a200880d74b9a6bd430224b0c127e202d5@13.228.239.244:3000
    - abb20582e80f64235dd03b67a3e12d334dd26489@18.136.72.15:3000
    - 2e6d694bd9d30ad165881dc009ff02d9489971ae@54.255.107.221:3000
    - a9ff8a45117c973ecbb639328fdd474790128476@18.140.17.87:3000
    - 60ac5d7afb954e437aacd42566d7bcfef616cf3e@52.74.41.175:3000
    - 5611c55846cba0dac1dbec92936bd4bdc36b21eb@13.213.159.248:3000
  Database:
    Dir: chaindata                           # directory stores leveldb
    Cache: 16                                # cache is used in leveldb
    Handles: 32                              # handles is used in leveldb
    Drop: 0                                  # specify whether drop database or not (0 is no, 1 is yes)<|MERGE_RESOLUTION|>--- conflicted
+++ resolved
@@ -11,11 +11,8 @@
     - debug
     - net
     - eth
-<<<<<<< HEAD
     - txpool
-=======
     - web3
->>>>>>> d3b4e4f7
   HTTPVirtualHosts:       # virtual hosts connection
     - 0.0.0.0
     - 127.0.0.1
