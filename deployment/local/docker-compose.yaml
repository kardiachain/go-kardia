version: '3.4'

networks:
  kardia:
    driver: bridge
    ipam:
      config:
        - subnet: 172.20.0.0/24

services:
  node1:
    container_name: node1
    build: ../..
    image: gcr.io/indigo-history-235904/go-kardia:stable
    ports:
      - 3000:3000
      - 3000:3000/udp
      - 8545:8545
    networks:
      kardia:
        ipv4_address: 172.20.0.2
    volumes:
      - ./node1.yaml:/go/bin/node1.yaml
      - .:/root/.kardia
<<<<<<< HEAD
    command: [ "--network", "devnet", "--genesis", "cfg/genesis_devnet.yaml", "--node","cfg/devnet_node1.yaml"  ]
=======
    command: [ "--network", "mainnet", "--node","node1.yaml" ]
>>>>>>> fa5670a2
    logging:
      driver: "json-file"
      options:
        max-size: 300m
  node2:
    container_name: node2
    image: gcr.io/indigo-history-235904/go-kardia:stable
    ports:
      - 3001:3000
      - 3001:3000/udp
      - 8546:8545
    networks:
      kardia:
        ipv4_address: 172.20.0.3
    volumes:
      - ./node2.yaml:/go/bin/node2.yaml
      - ./:/root/.kardia
<<<<<<< HEAD
    command: [ "--network", "devnet", "--genesis", "cfg/genesis_devnet.yaml", "--node","cfg/devnet_node2.yaml" ]
=======
    command: [ "--network", "mainnet", "--node","node2.yaml" ]
>>>>>>> fa5670a2
    logging:
      driver: "json-file"
      options:
        max-size: 300m
  node3:
    container_name: node3
    image: gcr.io/indigo-history-235904/go-kardia:stable
    ports:
      - 3002:3000
      - 3002:3000/udp
      - 8547:8545
    networks:
      kardia:
        ipv4_address: 172.20.0.4
    volumes:
      - ./node3.yaml:/go/bin/node3.yaml
      - ./:/root/.kardia
<<<<<<< HEAD
    command: [ "--network", "devnet", "--genesis", "cfg/genesis_devnet.yaml", "--node","cfg/devnet_node3.yaml" ]
=======
    command: [ "--network", "mainnet", "--node","node3.yaml" ]
>>>>>>> fa5670a2
    logging:
      driver: "json-file"
      options:
        max-size: 300m
  prometheus:
    image: prom/prometheus:latest
    volumes:
      - ./prometheus:/prometheus/
    command:
      - '--config.file=/etc/prometheus/prometheus.yml'
      - '--storage.tsdb.path=/prometheus'
    ports:
      - 9090:9090
  grafana:
    image: grafana/grafana:latest
    ports:
      - 5000:3000
    depends_on:
      - prometheus<|MERGE_RESOLUTION|>--- conflicted
+++ resolved
@@ -22,11 +22,7 @@
     volumes:
       - ./node1.yaml:/go/bin/node1.yaml
       - .:/root/.kardia
-<<<<<<< HEAD
     command: [ "--network", "devnet", "--genesis", "cfg/genesis_devnet.yaml", "--node","cfg/devnet_node1.yaml"  ]
-=======
-    command: [ "--network", "mainnet", "--node","node1.yaml" ]
->>>>>>> fa5670a2
     logging:
       driver: "json-file"
       options:
@@ -44,11 +40,7 @@
     volumes:
       - ./node2.yaml:/go/bin/node2.yaml
       - ./:/root/.kardia
-<<<<<<< HEAD
     command: [ "--network", "devnet", "--genesis", "cfg/genesis_devnet.yaml", "--node","cfg/devnet_node2.yaml" ]
-=======
-    command: [ "--network", "mainnet", "--node","node2.yaml" ]
->>>>>>> fa5670a2
     logging:
       driver: "json-file"
       options:
@@ -66,11 +58,7 @@
     volumes:
       - ./node3.yaml:/go/bin/node3.yaml
       - ./:/root/.kardia
-<<<<<<< HEAD
     command: [ "--network", "devnet", "--genesis", "cfg/genesis_devnet.yaml", "--node","cfg/devnet_node3.yaml" ]
-=======
-    command: [ "--network", "mainnet", "--node","node3.yaml" ]
->>>>>>> fa5670a2
     logging:
       driver: "json-file"
       options:
